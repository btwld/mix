import 'package:flutter/widgets.dart';

import '../../../core/attribute.dart';
import '../../scalars/scalar_util.dart';
import 'decoration_image_dto.dart';

class DecorationImageUtility<T extends StyleAttribute>
    extends MixUtility<T, DecorationImageDto> {
  const DecorationImageUtility(super.builder);

  T _only({
    ImageProvider? image,
    BoxFit? fit,
    AlignmentGeometry? alignment,
    Rect? centerSlice,
    ImageRepeat? repeat,
    FilterQuality? filterQuality,
    bool? invertColors,
    bool? isAntiAlias,
  }) {
    return builder(
      DecorationImageDto(
        image: image,
        fit: fit,
        alignment: alignment,
        centerSlice: centerSlice,
        repeat: repeat,
        filterQuality: filterQuality,
        invertColors: invertColors,
        isAntiAlias: isAntiAlias,
      ),
    );
  }

  BoxFitUtility<T> get fit {
    return BoxFitUtility((fit) => _only(fit: fit));
  }

  AlignmentUtility<T> get alignment {
    return AlignmentUtility((alignment) => _only(alignment: alignment));
  }

  RectUtility<T> get centerSlice {
    return RectUtility((centerSlice) => _only(centerSlice: centerSlice));
  }

  ImageRepeatUtility<T> get repeat {
    return ImageRepeatUtility((repeat) => _only(repeat: repeat));
  }

  FilterQualityUtility<T> get filterQuality {
    return FilterQualityUtility(
      (filterQuality) => _only(filterQuality: filterQuality),
    );
  }

  BoolUtility<T> get invertColors {
    return BoolUtility((invertColors) => _only(invertColors: invertColors));
  }

  BoolUtility<T> get isAntiAlias {
    return BoolUtility((isAntiAlias) => _only(isAntiAlias: isAntiAlias));
  }

<<<<<<< HEAD
  ImageProviderUtility<T> get image {
    return ImageProviderUtility((image) => _only(image: image));
  }

  T call(ImageProvider image) => builder(DecorationImageDto(image: image));
}

class ImageProviderUtility<T extends StyleAttribute>
    extends MixUtility<T, ImageProvider> {
  const ImageProviderUtility(super.builder);

  T call(ImageProvider image) => builder(image);
=======
  T provider(ImageProvider image) => _only(image: image);

  T call({
    ImageProvider? image,
    BoxFit? fit,
    AlignmentGeometry? alignment,
    Rect? centerSlice,
    ImageRepeat? repeat,
    FilterQuality? filterQuality,
    bool? invertColors,
    bool? isAntiAlias,
  }) {
    return _only(
      image: image,
      fit: fit,
      alignment: alignment,
      centerSlice: centerSlice,
      repeat: repeat,
      filterQuality: filterQuality,
      invertColors: invertColors,
      isAntiAlias: isAntiAlias,
    );
  }
>>>>>>> 8cebc5eb
}<|MERGE_RESOLUTION|>--- conflicted
+++ resolved
@@ -62,20 +62,6 @@
     return BoolUtility((isAntiAlias) => _only(isAntiAlias: isAntiAlias));
   }
 
-<<<<<<< HEAD
-  ImageProviderUtility<T> get image {
-    return ImageProviderUtility((image) => _only(image: image));
-  }
-
-  T call(ImageProvider image) => builder(DecorationImageDto(image: image));
-}
-
-class ImageProviderUtility<T extends StyleAttribute>
-    extends MixUtility<T, ImageProvider> {
-  const ImageProviderUtility(super.builder);
-
-  T call(ImageProvider image) => builder(image);
-=======
   T provider(ImageProvider image) => _only(image: image);
 
   T call({
@@ -99,5 +85,4 @@
       isAntiAlias: isAntiAlias,
     );
   }
->>>>>>> 8cebc5eb
 }