import 'package:mix/src/attributes/variants/variants.utils.dart';

/// Dynamic utilities
final xsmall = VariantUtils.xsmall();
final small = VariantUtils.small();
final medium = VariantUtils.medium();
final large = VariantUtils.large();

final portrait = VariantUtils.portrait();
final landscape = VariantUtils.landscape();

final dark = VariantUtils.dark();
final light = VariantUtils.light();

final disabled = VariantUtils.disabled();
final focus = VariantUtils.focused();
final hover = VariantUtils.hover();
<<<<<<< HEAD
final press = VariantUtils.pressing();

const not = VariantUtils.not;
=======
final press = VariantUtils.pressing();
>>>>>>> 7cef74d7
<|MERGE_RESOLUTION|>--- conflicted
+++ resolved
@@ -15,10 +15,6 @@
 final disabled = VariantUtils.disabled();
 final focus = VariantUtils.focused();
 final hover = VariantUtils.hover();
-<<<<<<< HEAD
 final press = VariantUtils.pressing();
 
-const not = VariantUtils.not;
-=======
-final press = VariantUtils.pressing();
->>>>>>> 7cef74d7
+const not = VariantUtils.not;