import 'package:flutter/material.dart';

<<<<<<< HEAD
import '../../../mix.dart';
=======
import '../material/material_tokens.dart';
import 'radius_token.dart';
import 'space_token.dart';
>>>>>>> b964c253

const $md = MaterialTokens();
const $radii = RadiiTokenUtil();
const $space = SpaceTokenUtil();
const $colors = ColorTokenUtil();
const $textStyles = TextStyleTokenUtil();

@immutable
class RadiiTokenUtil {
  const RadiiTokenUtil();
  RadiusRef small() => RadiusToken.small();
  RadiusRef medium() => RadiusToken.medium();
  RadiusRef large() => RadiusToken.large();
}

@immutable
class SpaceTokenUtil {
  const SpaceTokenUtil();
  SpaceRef xsmall() => SpaceToken.xsmall();
  SpaceRef small() => SpaceToken.small();
  SpaceRef medium() => SpaceToken.medium();
  SpaceRef large() => SpaceToken.large();
  SpaceRef xlarge() => SpaceToken.xlarge();
  SpaceRef xxlarge() => SpaceToken.xxlarge();
}

<<<<<<< HEAD
@immutable
=======
>>>>>>> b964c253
class ColorTokenUtil {
  const ColorTokenUtil();

  factory ColorTokenUtil.withMaterial() {
    return const ColorTokenUtilWithMaterialTokens();
  }
}

<<<<<<< HEAD
@immutable
=======
>>>>>>> b964c253
class TextStyleTokenUtil {
  const TextStyleTokenUtil();

  factory TextStyleTokenUtil.withMaterial() {
    return const TextStyleTokenUtilWithMaterialTokens();
  }
}<|MERGE_RESOLUTION|>--- conflicted
+++ resolved
@@ -1,12 +1,8 @@
 import 'package:flutter/material.dart';
 
-<<<<<<< HEAD
-import '../../../mix.dart';
-=======
 import '../material/material_tokens.dart';
 import 'radius_token.dart';
 import 'space_token.dart';
->>>>>>> b964c253
 
 const $md = MaterialTokens();
 const $radii = RadiiTokenUtil();
@@ -33,10 +29,7 @@
   SpaceRef xxlarge() => SpaceToken.xxlarge();
 }
 
-<<<<<<< HEAD
 @immutable
-=======
->>>>>>> b964c253
 class ColorTokenUtil {
   const ColorTokenUtil();
 
@@ -45,10 +38,7 @@
   }
 }
 
-<<<<<<< HEAD
 @immutable
-=======
->>>>>>> b964c253
 class TextStyleTokenUtil {
   const TextStyleTokenUtil();
 
