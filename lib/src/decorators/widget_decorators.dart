// ignore_for_file: prefer-named-boolean-parameters

import 'dart:ui';

import 'package:flutter/material.dart';

import '../core/attribute.dart';
import '../core/decorator.dart';
import '../factory/mix_provider_data.dart';
import '../helpers/lerp_helpers.dart';

<<<<<<< HEAD
/// A decorator that wraps a widget with the [AspectRatio] widget.
///
/// The [AspectRatio] widget sizes its child to match a given aspect ratio.
=======
class IntrinsicHeightDecorator
    extends WidgetDecorator<IntrinsicHeightDecorator> {
  const IntrinsicHeightDecorator({super.key});

  @override
  IntrinsicHeightDecorator lerp(IntrinsicWidthDecorator other, double t) {
    return this;
  }

  @override
  get props => [];

  @override
  Widget build(MixData mix, Widget child) =>
      IntrinsicHeight(key: key, child: child);
}

class IntrinsicWidthDecorator extends WidgetDecorator<IntrinsicWidthDecorator> {
  const IntrinsicWidthDecorator({super.key});

  @override
  IntrinsicWidthDecorator lerp(IntrinsicWidthDecorator other, double t) {
    return this;
  }

  @override
  get props => [];

  @override
  Widget build(MixData mix, Widget child) =>
      IntrinsicWidth(key: key, child: child);
}

>>>>>>> 7f203f4b
class AspectRatioDecorator extends WidgetDecorator<AspectRatioDecorator> {
  /// The aspect ratio to use when sizing the child.
  ///
  /// For example, a 16:9 aspect ratio would have a value of 16.0 / 9.0.
  final double aspectRatio;
  const AspectRatioDecorator(this.aspectRatio, {super.key});

  @override
  AspectRatioDecorator lerp(AspectRatioDecorator? other, double t) {
    return AspectRatioDecorator(
      lerpDouble(aspectRatio, other?.aspectRatio, t) ?? aspectRatio,
    );
  }

  @override
  get props => [aspectRatio];

  @override
  Widget build(MixData mix, Widget child) =>
      AspectRatio(key: key, aspectRatio: aspectRatio, child: child);
}

/// A decorator that wraps a widget with the [Visibility] widget.
///
/// The [Visibility] widget can be used to show or hide a widget in the UI.
class VisibilityDecorator extends WidgetDecorator<VisibilityDecorator> {
  /// Whether the child is visible or not.
  final bool visible;
  const VisibilityDecorator(this.visible, {super.key});

  @override
  VisibilityDecorator lerp(VisibilityDecorator? other, double t) {
    return VisibilityDecorator(lerpSnap(visible, other?.visible, t) ?? visible);
  }

  @override
  get props => [visible];

  @override
  Widget build(MixData mix, Widget child) =>
      Visibility(key: key, visible: visible, child: child);
}

/// A decorator that wraps a widget with the [Flexible] widget.
///
/// The [Flexible] widget is used to create a flexible space in a [Row], [Column], or [Flex] widget.
class FlexibleDecorator extends WidgetDecorator<FlexibleDecorator>
    with Mergeable<FlexibleDecorator> {
  /// The flex factor to use for this widget.
  final int? flex;

  /// How the child is inscribed into the available space.
  final FlexFit? fit;
  const FlexibleDecorator({this.flex, this.fit, super.key});

  @override
  FlexibleDecorator lerp(FlexibleDecorator? other, double t) {
    return FlexibleDecorator(
      flex: lerpInt(flex, other?.flex, t),
      fit: lerpSnap(fit, other?.fit, t),
    );
  }

  @override
  FlexibleDecorator merge(FlexibleDecorator? other) {
    return FlexibleDecorator(
      flex: other?.flex ?? flex,
      fit: other?.fit ?? fit,
    );
  }

  @override
  get props => [flex, fit];

  @override
  Widget build(MixData mix, Widget child) {
    return Flexible(
      key: key,
      flex: flex ?? 1,
      fit: fit ?? FlexFit.loose,
      child: child,
    );
  }
}

/// A decorator that wraps a widget with the [Opacity] widget.
///
/// The [Opacity] widget is used to make a widget partially transparent.
class OpacityDecorator extends WidgetDecorator<OpacityDecorator> {
  /// The [opacity] argument must not be null and
  /// must be between 0.0 and 1.0 (inclusive).
  final double opacity;
  const OpacityDecorator(this.opacity, {super.key});

  @override
  OpacityDecorator lerp(OpacityDecorator? other, double t) {
    return OpacityDecorator(
      lerpDouble(opacity, other?.opacity, t) ?? opacity,
    );
  }

  @override
  get props => [opacity];

  @override
  Widget build(MixData mix, Widget child) {
    assert(
      opacity >= 0.0 && opacity <= 1.0,
      'The opacity must be between 0.0 and 1.0 (inclusive).',
    );

    return Opacity(key: key, opacity: opacity, child: child);
  }
}

/// A decorator that wraps a widget with the [RotatedBox] widget.
///
/// The [RotatedBox] widget is used to rotate a widget by a given number of quarter turns.
class RotateDecorator extends WidgetDecorator<RotateDecorator> {
  /// The number of clockwise quarter turns the child should be rotated.
  final int quarterTurns;
  const RotateDecorator(this.quarterTurns, {super.key});

  @override
  RotateDecorator lerp(RotateDecorator? other, double t) {
    return RotateDecorator(lerpInt(quarterTurns, other?.quarterTurns, t));
  }

  @override
  get props => [quarterTurns];

  @override
  Widget build(MixData mix, Widget child) {
    return RotatedBox(key: key, quarterTurns: quarterTurns, child: child);
  }
}

/// A decorator that wraps a widget with the [Transform] widget.
///
/// The [Transform] widget is used to apply a transformation to a widget.
class TransformDecorator extends WidgetDecorator<TransformDecorator> {
  /// The transformation matrix to apply to the child.
  final Matrix4 transform;
  const TransformDecorator(this.transform, {super.key});

  @override
  TransformDecorator lerp(TransformDecorator? other, double t) {
    return TransformDecorator(
      Matrix4Tween(begin: transform, end: other?.transform).lerp(t),
    );
  }

  @override
  get props => [transform];

  @override
  Widget build(MixData mix, Widget child) {
    return Transform(key: key, transform: transform, child: child);
  }
}

/// A decorator that wraps a widget with the [Transform.scale] widget.
///
/// The [Transform.scale] widget is used to scale a widget.
class ScaleDecorator extends WidgetDecorator<ScaleDecorator> {
  final double scale;
  const ScaleDecorator(this.scale, {super.key});

  @override
  ScaleDecorator lerp(ScaleDecorator? other, double t) {
    return ScaleDecorator(lerpDouble(scale, other?.scale, t) ?? scale);
  }

  @override
  get props => [scale];

  @override
  Widget build(MixData mix, Widget child) {
    return Transform.scale(key: key, scale: scale, child: child);
  }
}

// /// A decorator that wraps a widget with a [DecoratedBox] widget.
// ///
// /// The [DecoratedBox] widget is used to apply a decoration to a widget.
// class DecorationDecorator extends WidgetDecorator<DecorationDecorator>
//     with Mergeable<DecorationDecorator> {
//   final DecorationDto decoration;
//   const DecorationDecorator(this.decoration, {super.key});

//   @override
//   DecorationDecorator lerp(DecorationDecorator? other, double t) {
//     return DecorationDecorator(lerpSnap(decoration, other?.decoration, t));
//   }

//   @override
//   get props => [decoration];

//   @override
//   Widget build(MixData mix, Widget child) {
//     return DecoratedBox(
//       key: key,
//       decoration: decoration.resolve(mix),
//       child: child,
//     );
//   }
// }

/// A decorator that wraps a widget with a [FractionallySizedBoxDecorator] widget.
///
/// The [FractionallySizedBox] widget is used to size a widget to a fraction of the total available space.
class FractionallySizedBoxDecorator
    extends WidgetDecorator<FractionallySizedBoxDecorator> {
  final double? widthFactor;
  final double? heightFactor;
  final AlignmentGeometry? alignment;
  const FractionallySizedBoxDecorator({
    this.widthFactor,
    this.heightFactor,
    this.alignment,
    super.key,
  });

  @override
  FractionallySizedBoxDecorator lerp(
    FractionallySizedBoxDecorator? other,
    double t,
  ) {
    return FractionallySizedBoxDecorator(
      widthFactor:
          lerpDouble(widthFactor, other?.widthFactor, t) ?? widthFactor,
      heightFactor:
          lerpDouble(heightFactor, other?.heightFactor, t) ?? heightFactor,
      alignment: AlignmentGeometry.lerp(alignment, other?.alignment, t),
    );
  }

  @override
  get props => [widthFactor, heightFactor, alignment];

  @override
  Widget build(MixData mix, Widget child) {
    return FractionallySizedBox(
      key: key,
      alignment: alignment ?? Alignment.center,
      widthFactor: widthFactor,
      heightFactor: heightFactor,
      child: child,
    );
  }
}

/// A decorator that wraps a widget with a [SizedBox] widget.
///
/// The [SizedBox] widget is used to give a widget a fixed size.
class SizedBoxDecorator extends WidgetDecorator<SizedBoxDecorator> {
  final double? width;
  final double? height;
  const SizedBoxDecorator({this.width, this.height, super.key});

  @override
  SizedBoxDecorator lerp(SizedBoxDecorator? other, double t) {
    return SizedBoxDecorator(
      width: lerpDouble(width, other?.width, t),
      height: lerpDouble(height, other?.height, t),
    );
  }

  @override
  get props => [width, height];

  @override
  Widget build(MixData mix, Widget child) {
    return SizedBox(key: key, width: width, height: height, child: child);
  }
}

/// A decorator that wraps a widget with a [Align] widget.
///
/// The [Align] widget is used to align a widget within its parent.
class AlignDecorator extends WidgetDecorator<AlignDecorator> {
  final AlignmentGeometry? alignment;
  final double? widthFactor;
  final double? heightFactor;

  const AlignDecorator({
    this.alignment,
    this.widthFactor,
    this.heightFactor,
    super.key,
  });

  @override
  AlignDecorator lerp(AlignDecorator? other, double t) {
    return AlignDecorator(
      alignment: AlignmentGeometry.lerp(alignment, other?.alignment, t),
      widthFactor: lerpDouble(widthFactor, other?.widthFactor, t),
      heightFactor: lerpDouble(heightFactor, other?.heightFactor, t),
    );
  }

  @override
  get props => [alignment, widthFactor, heightFactor];

  @override
  Widget build(MixData mix, Widget child) {
    return Align(
      key: key,
      alignment: alignment ?? Alignment.center,
      widthFactor: widthFactor,
      heightFactor: heightFactor,
      child: child,
    );
  }
}

/// An abstract class to create different clip decorators.
///
/// The [ClipDecorator] class is used to create different clip decorators.
abstract class ClipDecorator<Self extends ClipDecorator<Self, T>, T>
    extends WidgetDecorator<Self> with Mergeable<Self> {
  final Clip? clipBehavior;
  final CustomClipper<T>? clipper;
  const ClipDecorator({this.clipBehavior, this.clipper, super.key});
}

/// A decorator that wraps a widget with a [ClipOval] widget.
///
/// The [ClipOval] widget is used to clip a widget to an oval shape.
class ClipOvalDecorator extends ClipDecorator<ClipOvalDecorator, Rect> {
  const ClipOvalDecorator({super.clipBehavior, super.clipper, super.key});

  @override
  ClipOvalDecorator lerp(ClipOvalDecorator? other, double t) {
    return ClipOvalDecorator(
      clipBehavior: lerpSnap(clipBehavior, other?.clipBehavior, t),
      clipper: lerpSnap(clipper, other?.clipper, t),
    );
  }

  @override
  ClipOvalDecorator merge(ClipOvalDecorator? other) {
    return ClipOvalDecorator(
      clipBehavior: other?.clipBehavior ?? clipBehavior,
      clipper: other?.clipper ?? clipper,
      key: other?.key ?? key,
    );
  }

  @override
  get props => [clipBehavior, clipper];

  @override
  Widget build(MixData mix, Widget child) {
    return ClipOval(
      key: key,
      clipper: clipper,
      clipBehavior: clipBehavior ?? Clip.antiAlias,
      child: child,
    );
  }
}

/// A decorator that wraps a widget with a [ClipRect] widget.
///
/// The [ClipRect] widget is used to clip a widget to a rectangle.
class ClipRectDecorator extends ClipDecorator<ClipRectDecorator, Rect> {
  const ClipRectDecorator({super.clipBehavior, super.clipper, super.key});

  @override
  ClipRectDecorator lerp(ClipRectDecorator? other, double t) {
    return ClipRectDecorator(
      clipBehavior: lerpSnap(clipBehavior, other?.clipBehavior, t),
      clipper: lerpSnap(clipper, other?.clipper, t),
    );
  }

  @override
  ClipRectDecorator merge(ClipRectDecorator? other) {
    return ClipRectDecorator(
      clipBehavior: other?.clipBehavior ?? clipBehavior,
      clipper: other?.clipper ?? clipper,
      key: other?.key ?? key,
    );
  }

  @override
  get props => [clipBehavior, clipper];

  @override
  Widget build(MixData mix, Widget child) {
    return ClipRect(
      key: key,
      clipper: clipper,
      clipBehavior: clipBehavior ?? Clip.antiAlias,
      child: child,
    );
  }
}

/// A decorator that wraps a widget with a [ClipRRect] widget.
///
/// The [ClipRRect] widget is used to clip a widget to a rounded rectangle.
class ClipRRectDecorator extends ClipDecorator<ClipRRectDecorator, RRect> {
  final BorderRadiusGeometry? borderRadius;

  const ClipRRectDecorator({
    this.borderRadius,
    super.clipBehavior,
    super.clipper,
    super.key,
  });

  @override
  ClipRRectDecorator merge(ClipRRectDecorator? other) {
    return ClipRRectDecorator(
      borderRadius: other?.borderRadius ?? borderRadius,
      clipBehavior: other?.clipBehavior ?? clipBehavior,
      clipper: other?.clipper ?? clipper,
      key: other?.key ?? key,
    );
  }

  @override
  ClipRRectDecorator lerp(ClipRRectDecorator? other, double t) {
    return ClipRRectDecorator(
      borderRadius:
          BorderRadiusGeometry.lerp(borderRadius, other?.borderRadius, t),
      clipBehavior: lerpSnap(clipBehavior, other?.clipBehavior, t),
      clipper: lerpSnap(clipper, other?.clipper, t),
    );
  }

  @override
  get props => [borderRadius, clipBehavior, clipper];

  @override
  Widget build(MixData mix, Widget child) {
    return ClipRRect(
      key: key,
      borderRadius: borderRadius ?? BorderRadius.zero,
      clipper: clipper,
      clipBehavior: clipBehavior ?? Clip.antiAlias,
      child: child,
    );
  }
}

/// A decorator that wraps a widget with a [ClipPath] widget.
///
/// The [ClipPath] widget is used to clip a widget using a custom clipper.
class ClipPathDecorator extends ClipDecorator<ClipPathDecorator, Path> {
  const ClipPathDecorator({super.clipBehavior, super.clipper, super.key});

  @override
  ClipPathDecorator lerp(ClipPathDecorator? other, double t) {
    return ClipPathDecorator(
      clipBehavior: lerpSnap(clipBehavior, other?.clipBehavior, t),
      clipper: lerpSnap(clipper, other?.clipper, t),
    );
  }

  @override
  ClipPathDecorator merge(ClipPathDecorator? other) {
    return ClipPathDecorator(
      clipBehavior: other?.clipBehavior ?? clipBehavior,
      clipper: other?.clipper ?? clipper,
      key: other?.key ?? key,
    );
  }

  @override
  get props => [clipBehavior, clipper];

  @override
  Widget build(MixData mix, Widget child) {
    return ClipPath(
      key: key,
      clipper: clipper,
      clipBehavior: clipBehavior ?? Clip.antiAlias,
      child: child,
    );
  }
}

/// A decorator that wraps a widget with a custom [ClipPath] widget with a [TriangleClipper].
///
/// The [TriangleClipper] is used to clip a widget to a triangle shape.
class ClipTriangleDecorator extends ClipDecorator<ClipTriangleDecorator, Path> {
  const ClipTriangleDecorator({super.clipBehavior, super.key});

  @override
  ClipTriangleDecorator lerp(ClipTriangleDecorator? other, double t) {
    return ClipTriangleDecorator(
      clipBehavior: lerpSnap(clipBehavior, other?.clipBehavior, t),
    );
  }

  @override
  ClipTriangleDecorator merge(ClipTriangleDecorator? other) {
    return ClipTriangleDecorator(
      clipBehavior: other?.clipBehavior ?? clipBehavior,
      key: other?.key ?? key,
    );
  }

  @override
  get props => [clipBehavior];

  @override
  Widget build(MixData mix, Widget child) {
    return ClipPath(
      key: key,
      clipper: const TriangleClipper(),
      clipBehavior: clipBehavior ?? Clip.antiAlias,
      child: child,
    );
  }
}

class TriangleClipper extends CustomClipper<Path> {
  const TriangleClipper();
  @override
  Path getClip(Size size) {
    final path = Path();
    path.moveTo(size.width / 2, 0.0);
    path.lineTo(size.width, size.height);
    path.lineTo(0.0, size.height);
    path.close();

    return path;
  }

  @override
  bool shouldReclip(TriangleClipper oldClipper) => false;
}<|MERGE_RESOLUTION|>--- conflicted
+++ resolved
@@ -9,11 +9,6 @@
 import '../factory/mix_provider_data.dart';
 import '../helpers/lerp_helpers.dart';
 
-<<<<<<< HEAD
-/// A decorator that wraps a widget with the [AspectRatio] widget.
-///
-/// The [AspectRatio] widget sizes its child to match a given aspect ratio.
-=======
 class IntrinsicHeightDecorator
     extends WidgetDecorator<IntrinsicHeightDecorator> {
   const IntrinsicHeightDecorator({super.key});
@@ -47,7 +42,9 @@
       IntrinsicWidth(key: key, child: child);
 }
 
->>>>>>> 7f203f4b
+/// A decorator that wraps a widget with the [AspectRatio] widget.
+///
+/// The [AspectRatio] widget sizes its child to match a given aspect ratio.
 class AspectRatioDecorator extends WidgetDecorator<AspectRatioDecorator> {
   /// The aspect ratio to use when sizing the child.
   ///
