--- conflicted
+++ resolved
@@ -4,9 +4,10 @@
 import '../core/attribute.dart';
 import 'widget_decorators.dart';
 
-<<<<<<< HEAD
 T selfBuilder<T extends StyleAttribute>(T decorator) => decorator;
 
+final intrinsicWidth = IntrinsicWidthUtility((d) => d);
+final intrinsicHeight = IntrinsicHeightUtility((d) => d);
 const scale = ScaleUtility(selfBuilder);
 const opacity = OpacityUtility(selfBuilder);
 const rotate = RotateUtility(selfBuilder);
@@ -24,17 +25,6 @@
 const align = AlignDecoratorUtility(selfBuilder);
 const fractionallySizedBox = FractionallySizedBoxDecoratorUtility(selfBuilder);
 const sizedBox = SizedBoxDecoratorUtility(selfBuilder);
-=======
-final intrinsicWidth = IntrinsicWidthUtility((d) => d);
-final intrinsicHeight = IntrinsicHeightUtility((d) => d);
-final scale = ScaleUtility((d) => d);
-final opacity = OpacityUtility((d) => d);
-final rotate = RotateUtility((d) => d);
-final clip = ClipDecoratorUtility((d) => d);
-final visibility = VisibilityUtility((d) => d);
-final aspectRatio = AspectRatioUtility((d) => d);
-final flexible = FlexibleDecoratorUtility((d) => d);
->>>>>>> 7f203f4b
 
 class IntrinsicHeightUtility<T extends StyleAttribute>
     extends MixUtility<T, IntrinsicHeightDecorator> {
