import 'package:flutter/material.dart';

import '../../../mix.dart';

typedef StyledContainer = Box;
typedef StyledAnimatedContainer = AnimatedBox;

/// A widget that applies styling from `StyledWidget` to a `MixedBox`.
///
/// `Box` extends `StyledWidget` and uses its styling capabilities to style a `MixedBox`.
/// This widget serves as a convenient way to apply consistent styles to its child widget
/// using the `MixData` obtained from `StyledWidget`.
class Box extends StyledWidget {
<<<<<<< HEAD
  /// Creates a `Box` widget.
  ///
  /// The [style], [key], and [inherit] parameters are passed to `StyledWidget`.
  /// The [child] is the widget to which the styling will be applied.
  const Box({super.style, super.key, super.inherit, this.child});
=======
  const Box({
    @Deprecated('Use the the style parameter instead') Mix? mix,
    super.style,
    super.key,
    super.inherit,
    this.child,
  });
>>>>>>> 06aa073a

  /// The child widget that will receive the styles.
  final Widget? child;

  @override
  Widget build(BuildContext context) {
    // Apply styling from StyledWidget to a MixedBox.
    // This method uses `withMix` to get the `MixData` and then applies it to `MixedBox`,
    // effectively styling the [child].
    return withMix(context, (mix) {
      return MixedBox(child: child);
    });
  }
}

/// A widget that applies styling defined in `MixData` to a child widget.
///
/// `MixedBox` transforms styling rules from `MixData` into concrete properties on
/// a `Container`. It's used to dynamically style a child widget based on these rules.
class MixedBox extends StatelessWidget {
  /// Creates a `MixedBox` widget.
  ///
  /// The [mix] parameter holds styling rules. If null, styling is obtained from
  /// the closest `MixProvider`. The [child] is the widget to be styled. The optional
  /// [decoratorOrder] determines the order of style decorators on the child.
  const MixedBox({
    this.mix,
    super.key,
    this.child,
    this.decoratorOrder = const [],
  });

  final Widget? child;
  final MixData? mix;
  final List<Type> decoratorOrder;

  @override
  Widget build(BuildContext context) {
    // Get MixData from this widget or the nearest MixProvider.
    final mix = this.mix ?? MixProvider.of(context);

    // Retrieve styling properties from MixData. Use default properties if MixData is not provided.
    final spec = BoxSpec.of(mix);

    // Apply styles and decorators to the Container, which wraps the child widget.
    return RenderWidgetDecorators(
      mix: mix,
      orderOfDecorators: decoratorOrder,
      child: Container(
        alignment: spec.alignment,
        padding: spec.padding,
        decoration: spec.decoration,
        width: spec.width,
        height: spec.height,
        constraints: spec.constraints,
        margin: spec.margin,
        transform: spec.transform,
        clipBehavior: spec.clipBehavior ?? Clip.none,
        child: child,
      ),
    );
  }
}

/// [AnimatedBox] - An animated widget that applies a styled [Style] to its [child].
///
/// This widget extends [AnimatedStyledWidget], enabling it to animate the transition
/// of styles defined in a `Style`. It is particularly useful for creating visually
/// appealing dynamic effects in response to state changes or user interactions. The
/// `AnimatedBox` leverages the [AnimatedMixedBox] to apply the animated transition
/// to the styling properties defined in the `BoxSpec`.
///
/// The `AnimatedBox` is adept at handling complex styling scenarios where the visual
/// properties of a widget need to smoothly transition over a period of time, making
/// it ideal for modern, interactive UIs.
///
/// Parameters:
///   - [style]: The [Style] to be applied and animated. Inherits from [AnimatedStyledWidget].
///   - [key]: The key for the widget. Inherits from [AnimatedStyledWidget].
///   - [inherit]: Determines whether the [AnimatedBox] should inherit styles from its ancestors.
///     Inherits from [AnimatedStyledWidget] and defaults to `false`.
///   - [child]: The widget below this widget in the tree, which will be the recipient
///     of the animated styles.
///   - [curve]: The animation curve, inherited from [AnimatedStyledWidget], to use for transitions.
///   - [duration]: The duration over which to animate the specified style mix, required and
///     inherited from [AnimatedStyledWidget].
///
/// Example usage:
/// ```dart
/// AnimatedBox(
///   style: myStyle,
///   duration: Duration(seconds: 1),
///   curve: Curves.easeInOut,
///   child: Text('Animated Styled Box'),
/// )
/// ```
///
/// This example creates an `AnimatedBox` with a custom `Style` named `myStyle`.
/// The widget animates these styles over a duration of 1 second with an `easeInOut` curve,
/// providing a fluid and dynamic experience for the 'Animated Styled Box' text widget.
class AnimatedBox extends AnimatedStyledWidget {
  const AnimatedBox({
    super.style,
    super.key,
    super.inherit,
    this.child,
    super.curve,
    required super.duration,
  });

  final Widget? child;

  @override
  Widget build(BuildContext context) {
    // The withMix method is used to apply the current styling context, retrieving
    // the BoxSpecAttribute from the given Style. If no BoxSpecAttribute is found,
    // a default, empty BoxSpec is used.
    return withMix(context, (mix) {
      // AnimatedMixedBox is responsible for applying the animated transition
      // to the BoxSpec properties, providing a seamless and dynamic styling experience.
      return AnimatedMixedBox(
        curve: curve,
        duration: duration,
        child: child,
      );
    });
  }
}

class AnimatedMixedBox extends StatelessWidget {
  const AnimatedMixedBox({
    this.mix,
    super.key,
    this.child,
    this.curve = Curves.linear,
    required this.duration,
  });

  final Widget? child;
  final Curve curve;
  final Duration duration;
  final MixData? mix;

  @override
  Widget build(BuildContext context) {
    final mix = this.mix ?? MixProvider.of(context);

    final spec = mix.attributeOf<BoxSpecAttribute>()?.resolve(mix) ??
        const BoxSpec.empty();

    // AnimatedContainer is utilized here to animate the transition of BoxSpec properties.
    // Each property from the BoxSpec is applied to the AnimatedContainer, allowing the
    // widget to animate changes smoothly over the specified duration and curve.
    return AnimatedContainer(
      alignment: spec.alignment,
      padding: spec.padding,
      decoration: spec.decoration,
      width: spec.width,
      height: spec.height,
      constraints: spec.constraints,
      margin: spec.margin,
      transform: spec.transform,
      clipBehavior: spec.clipBehavior ?? Clip.none,
      curve: curve,
      duration: duration,
      child: child,
    );
  }
}<|MERGE_RESOLUTION|>--- conflicted
+++ resolved
@@ -11,13 +11,6 @@
 /// This widget serves as a convenient way to apply consistent styles to its child widget
 /// using the `MixData` obtained from `StyledWidget`.
 class Box extends StyledWidget {
-<<<<<<< HEAD
-  /// Creates a `Box` widget.
-  ///
-  /// The [style], [key], and [inherit] parameters are passed to `StyledWidget`.
-  /// The [child] is the widget to which the styling will be applied.
-  const Box({super.style, super.key, super.inherit, this.child});
-=======
   const Box({
     @Deprecated('Use the the style parameter instead') Mix? mix,
     super.style,
@@ -25,7 +18,6 @@
     super.inherit,
     this.child,
   });
->>>>>>> 06aa073a
 
   /// The child widget that will receive the styles.
   final Widget? child;
