import 'package:flutter/gestures.dart';
import 'package:flutter/material.dart';

import '../../factory/style_mix.dart';
import '../../specs/container/box_widget.dart';
import '../../utils/custom_focusable_action_detector.dart';
import 'pressable_data.notifier.dart';

class PressableBox extends StatelessWidget {
  const PressableBox({
    super.key,
    this.style,
    this.onLongPress,
    this.focusNode,
    this.autofocus = false,
    this.enableFeedback = false,
    this.unpressDelay = const Duration(milliseconds: 150),
    this.onFocusChange,
    @Deprecated('Use onTap instead') VoidCallback? onPressed,
    VoidCallback? onPress,
    @Deprecated('Use hitTestBehavior instead') HitTestBehavior? behavior,
    this.hitTestBehavior,
    @Deprecated('Use AnimatedStyle instead')
<<<<<<< HEAD
        this.animationDuration = const Duration(milliseconds: 125),
    @Deprecated('Use AnimatedStyle instead')
        this.animationCurve = Curves.linear,
=======
    this.animationDuration = const Duration(milliseconds: 125),
    @Deprecated('Use AnimatedStyle instead')
    this.animationCurve = Curves.linear,
>>>>>>> 9b5d7127
    this.disabled = false,
    required this.child,
  }) : onPress = onPress ?? onPressed;

  /// Should gestures provide audible and/or haptic feedback
  ///
  /// On platforms like Android, enabling feedback will result in audible and tactile
  /// responses to certain actions. For example, a tap may produce a clicking sound,
  /// while a long-press may trigger a short vibration.
  final bool enableFeedback;

  /// The callback that is called when the box is tapped or otherwise activated.
  ///
  /// If this callback and [onLongPress] are null, then it will be disabled automatically.
  final VoidCallback? onPress;

  /// The callback that is called when long-pressed.
  ///
  /// If this callback and [onPress] are null, then `PressableBox` will be disabled automatically.
  final VoidCallback? onLongPress;

  final Style? style;
  final Widget child;
  final bool disabled;
  final FocusNode? focusNode;
  final bool autofocus;
  final Duration unpressDelay;
  final Function(bool focus)? onFocusChange;
  final Duration animationDuration;
  final Curve animationCurve;

  final HitTestBehavior? hitTestBehavior;

  @override
  Widget build(BuildContext context) {
    return Pressable(
      disabled: disabled,
      onPress: onPress,
      hitTestBehavior: hitTestBehavior,
      onLongPress: onLongPress,
      onFocusChange: onFocusChange,
      autofocus: autofocus,
      focusNode: focusNode,
      unpressDelay: unpressDelay,
      child: Box(style: style, child: child),
    );
  }
}

class Pressable extends _PressableBuilderWidget {
  const Pressable({
    super.key,
    required super.child,
    super.disabled,
    super.enableFeedback,
    @Deprecated('Use onTap instead') VoidCallback? onPressed,
    VoidCallback? onPress,
    @Deprecated('Use hitTestBehavior instead') HitTestBehavior? behavior,
    HitTestBehavior? hitTestBehavior,
    super.onLongPress,
    super.onFocusChange,
    super.autofocus,
    super.focusNode,
    super.onKey,
    super.onKeyEvent,
    super.unpressDelay,
  }) : super(
          onPress: onPress ?? onPressed,
          hitTestBehavior:
              hitTestBehavior ?? behavior ?? HitTestBehavior.opaque,
        );

  @override
  PressableWidgetState createState() => PressableWidgetState();
}

class PressableWidgetState extends _PressableBuilderWidgetState<Pressable> {}

abstract class _PressableBuilderWidget extends StatefulWidget {
  const _PressableBuilderWidget({
    super.key,
    required this.child,
    this.disabled = false,
    this.enableFeedback = false,
    this.onPress,
    this.onLongPress,
    this.onFocusChange,
    this.autofocus = false,
    this.focusNode,
    this.onKey,
    this.onKeyEvent,
    this.hitTestBehavior = HitTestBehavior.opaque,
    this.unpressDelay,
  });

  final Widget child;

  final bool disabled;

  /// Should gestures provide audible and/or haptic feedback
  ///
  /// On platforms like Android, enabling feedback will result in audible and tactile
  /// responses to certain actions. For example, a tap may produce a clicking sound,
  /// while a long-press may trigger a short vibration.
  final bool enableFeedback;

  /// The callback that is called when the box is tapped or otherwise activated.
  ///
  /// If this callback and [onLongPress] are null, then it will be disabled automatically.
  final VoidCallback? onPress;

  /// The callback that is called when long-pressed.
  ///
  /// If this callback and [onPress] are null, then `PressableBox` will be disabled automatically.
  final VoidCallback? onLongPress;

  /// Called when the focus state of the [Focus] changes.
  ///
  /// Called with true when the [Focus] node gains focus
  /// and false when the [Focus] node loses focus.
  final ValueChanged<bool>? onFocusChange;

  /// {@macro flutter.widgets.Focus.autofocus}
  final bool autofocus;

  /// {@macro flutter.widgets.Focus.focusNode}
  final FocusNode? focusNode;

  /// {@macro flutter.widgets.Focus.onKey}
  final FocusOnKeyCallback? onKey;

  /// {@macro flutter.widgets.Focus.onKeyEvent}
  final FocusOnKeyEventCallback? onKeyEvent;

  /// {@macro flutter.widgets.GestureDetector.hitTestBehavior}
  final HitTestBehavior hitTestBehavior;

  /// The duration to wait after the press is released before the state of pressed is removed
  final Duration? unpressDelay;
}

abstract class _PressableBuilderWidgetState<T extends _PressableBuilderWidget>
    extends State<T> {
  bool _isHovered = false;
  bool _isFocused = false;
  bool _isPressed = false;
  bool _isLongPressed = false;

  PointerPosition? _pointerPosition = const PointerPosition(
    alignment: Alignment.center,
    offset: Offset.zero,
  );
  int _pressCount = 0;

  void _handleFocusUpdate(bool hasFocus) {
    updateState(() {
      _isFocused = hasFocus;
    });
  }

  void _handleHoverUpdate(bool isHovered) {
    updateState(() {
      _isHovered = isHovered;
    });
  }

  void _updateCursorPosition(Offset cursorOffset) {
    setState(() {
      final size = context.size;
      if (size != null) {
        final ax = cursorOffset.dx / size.width;
        final ay = cursorOffset.dy / size.height;
        final cursorAlignment = Alignment(
          ((ax - 0.5) * 2).clamp(-1.0, 1.0),
          ((ay - 0.5) * 2).clamp(-1.0, 1.0),
        );

        setState(() {
          _pointerPosition = PointerPosition(
            alignment: cursorAlignment,
            offset: cursorOffset,
          );
        });
      }
    });
  }

  void _handlePanUpdate(DragUpdateDetails event) {
    _updateCursorPosition(event.localPosition);
  }

  void _handlePanDown(DragDownDetails details) {
    _updateCursorPosition(details.localPosition);
  }

  void _handlePanUp(DragEndDetails details) {
    _handlePressUpdate(true);
  }

  void _handleMouseHover(PointerHoverEvent event) {
    _updateCursorPosition(event.localPosition);
  }

  void _handleOnMouseEnter(PointerEnterEvent event) {
    _updateCursorPosition(event.localPosition);
  }

  void _handleOnMouseExit(PointerExitEvent event) {
    _updateCursorPosition(event.localPosition);
  }

  void _handlePressUpdate(bool isPressed) {
    if (isPressed == _isPressed) return;

    updateState(() {
      _isPressed = isPressed;
    });

    if (isPressed) {
      _pressCount++;
      final initialPressCount = _pressCount;
      unpressAfterDelay(initialPressCount);
    }
  }

  void handleLongPressUpdate(bool isLongPressed) {
    if (isLongPressed == _isLongPressed) return;

    updateState(() {
      _isLongPressed = isLongPressed;
    });
  }

  void updateState(void Function() fn) {
    if (!mounted) return;
    setState(fn);
  }

  Future<void> unpressAfterDelay(int initialPressCount) async {
    final delay = widget.unpressDelay;

    if (delay != null && delay != Duration.zero) {
      await Future.delayed(delay);
    }

    if (_isPressed && _pressCount == initialPressCount) {
      updateState(() => _isPressed = false);
    }
  }

  bool get isEnabled {
    return !widget.disabled &&
        (widget.onPress != null || widget.onLongPress != null);
  }

  void handleOnPress() {
    if (!mounted) return;
    _handlePressUpdate(true);
    widget.onPress?.call();
    if (widget.enableFeedback) Feedback.forTap(context);
  }

  void handleOnLongPress() {
    if (!mounted) return;

    widget.onLongPress?.call();
    if (widget.enableFeedback) Feedback.forLongPress(context);
  }

  @override
  Widget build(BuildContext context) {
    return PressableState(
      enabled: isEnabled,
      hovered: _isHovered,
      focused: _isFocused,
      pressed: _isPressed,
      longPressed: _isLongPressed,
      pointerPosition: _pointerPosition,
      child: Builder(
        builder: (context) {
          final focusableDetector = CustomFocusableActionDetector(
            enabled: isEnabled,
            focusNode: widget.focusNode,
            autofocus: widget.autofocus,
            onShowFocusHighlight: _handleFocusUpdate,
            onShowHoverHighlight: _handleHoverUpdate,
            onFocusChange: widget.onFocusChange,
            onMouseEnter: _handleOnMouseEnter,
            onMouseExit: _handleOnMouseExit,
            onMouseHover: _handleMouseHover,
            child: widget.child,
          );

          return GestureDetector(
            onTapUp: isEnabled ? (_) => _handlePressUpdate(false) : null,
            onTap: isEnabled ? handleOnPress : null,
            onTapCancel: isEnabled ? () => _handlePressUpdate(false) : null,
            onLongPressCancel:
                isEnabled ? () => handleLongPressUpdate(false) : null,
            onLongPress: isEnabled ? handleOnLongPress : null,
            onLongPressStart:
                isEnabled ? (_) => handleLongPressUpdate(true) : null,
            onLongPressEnd:
                isEnabled ? (_) => handleLongPressUpdate(false) : null,
            onPanDown: isEnabled ? _handlePanDown : null,
            onPanUpdate: isEnabled ? _handlePanUpdate : null,
            onPanEnd: isEnabled ? _handlePanUp : null,
            behavior: widget.hitTestBehavior,
            child: focusableDetector,
          );
        },
      ),
    );
  }
}<|MERGE_RESOLUTION|>--- conflicted
+++ resolved
@@ -21,15 +21,9 @@
     @Deprecated('Use hitTestBehavior instead') HitTestBehavior? behavior,
     this.hitTestBehavior,
     @Deprecated('Use AnimatedStyle instead')
-<<<<<<< HEAD
-        this.animationDuration = const Duration(milliseconds: 125),
-    @Deprecated('Use AnimatedStyle instead')
-        this.animationCurve = Curves.linear,
-=======
     this.animationDuration = const Duration(milliseconds: 125),
     @Deprecated('Use AnimatedStyle instead')
     this.animationCurve = Curves.linear,
->>>>>>> 9b5d7127
     this.disabled = false,
     required this.child,
   }) : onPress = onPress ?? onPressed;
