// ignore_for_file: non_constant_identifier_names

import 'package:flutter/material.dart';
import 'package:flutter_test/flutter_test.dart';
import 'package:mix/mix.dart';

import '../../helpers/testing_utils.dart';

void main() {
  group('MixData', () {
    final autoApplyVariant = ContextVariant((context) => true);
    test('MixData create', () {
      final mixData = MixData.create(
        MockBuildContext(),
        Style(
          const MockIntScalarAttribute(1),
          const MockStringScalarAttribute('test'),
          const MockDoubleScalarAttribute(3.0),
          const MockBooleanScalarAttribute(false),
          autoApplyVariant(const MockDoubleScalarAttribute(2.0)),
        ),
      );

      // Test that the `MixData` object is created with the correct properties.
      expect(mixData, isInstanceOf<MixData>());

      // Add any other additional assertions that are specific to your use case.
      // If you become able to access properties _attributes and _resolver you would assert:
      expect(mixData.attributes, isInstanceOf<AttributeMap>());
      expect(mixData.tokens, isInstanceOf<MixTokenResolver>());
      expect(mixData.attributes.length, 4);
      expect(
        mixData.attributeOf<MockIntScalarAttribute>(),
        isInstanceOf<MockIntScalarAttribute>(),
      );
      expect(
        mixData.attributeOf<MockStringScalarAttribute>(),
        const MockStringScalarAttribute('test'),
      );
      expect(
        mixData.attributeOf<MockStringScalarAttribute>(),
        isInstanceOf<MockStringScalarAttribute>(),
      );
      expect(
        mixData.attributeOf<MockDoubleScalarAttribute>(),
        const MockDoubleScalarAttribute(2.0),
      );

      expect(
        mixData.attributeOf<MockBooleanScalarAttribute>(),
        const MockBooleanScalarAttribute(false),
      );
    });

    test('MixData merge', () {
      final mixData = MixData.create(
        MockBuildContext(),
        Style(
          const MockIntScalarAttribute(1),
          const MockStringScalarAttribute('test'),
          const MockDoubleScalarAttribute(3.0),
          const MockBooleanScalarAttribute(true),
          autoApplyVariant(const MockDoubleScalarAttribute(2.0)),
        ),
      );

      final mixData2 = MixData.create(
        MockBuildContext(),
        Style(
          const MockDoubleScalarAttribute(5.0),
          autoApplyVariant(const MockDoubleScalarAttribute(4.0)),
        ),
      );

      final mergedMixData = mixData.merge(mixData2);

      expect(mergedMixData, isInstanceOf<MixData>());
      expect(mergedMixData.attributes.length, 4);
      expect(
        mergedMixData.attributeOf<MockIntScalarAttribute>(),
        isInstanceOf<MockIntScalarAttribute>(),
      );
      expect(
        mergedMixData.attributeOf<MockStringScalarAttribute>(),
        isInstanceOf<MockStringScalarAttribute>(),
      );
      expect(
        mergedMixData.attributeOf<MockDoubleScalarAttribute>(),
        isInstanceOf<MockDoubleScalarAttribute>(),
      );

      expect(
        mergedMixData.attributeOf<MockBooleanScalarAttribute>(),
        const MockBooleanScalarAttribute(true),
      );

      expect(
        mergedMixData.attributeOf<MockIntScalarAttribute>(),
        const MockIntScalarAttribute(1),
      );
      expect(
        mergedMixData.attributeOf<MockStringScalarAttribute>(),
        const MockStringScalarAttribute('test'),
      );
      expect(
        mergedMixData.attributeOf<MockDoubleScalarAttribute>(),
        const MockDoubleScalarAttribute(4.0),
      );
    });

    testWidgets(
      'MixData.inherited shouldnt have attributes non inheritable',
      (WidgetTester tester) async {
        await tester.pumpWidget(
          MixProvider(
            data: MixData.create(
              MockBuildContext(),
              Style(const _NonInheritableAttribute(), icon.color.black()),
            ),
            child: Builder(builder: (context) {
<<<<<<< HEAD
              final inheritedMix = MixProvider.maybeOfInherited(context);
=======
              final inheritedMix = MixData.inherited(context);
>>>>>>> 92ff933b
              final iconSpec = IconSpec.of(inheritedMix!);

              expect(inheritedMix.attributes.length, 1);
              expect(iconSpec.color, Colors.black);

              return const SizedBox();
            }),
          ),
        );
      },
    );

    group('applyContextToVisualAttributes', () {
      test(
          'must return the same Style that was inputted when there is not ContextVariant in the Style (simple variant)',
          () {
        final style = Style(
          icon.color.black(),
        );

        final attributeList =
            applyContextToVisualAttributes(MockBuildContext(), style);

        expect(attributeList, style.styles.values);
      });

      test(
          'must return the same Style that was inputted when is only Variants in the Style',
          () {
        _testApplyContextToVisualAttributes(
          condition: MultiVariant.or(const [Variant('1'), Variant('2')]),
          isExpectedToApply: false,
        );

        _testApplyContextToVisualAttributes(
          condition: MultiVariant.and(const [Variant('1'), Variant('2')]),
          isExpectedToApply: false,
        );

        _testApplyContextToVisualAttributes(
          condition: MultiVariant.or([
            const Variant('1'),
            MultiVariant.or(const [Variant('2'), Variant('3')])
          ]),
          isExpectedToApply: false,
        );

        _testApplyContextToVisualAttributes(
          condition: MultiVariant.or([
            const Variant('1'),
            MultiVariant.and(const [Variant('2'), Variant('3')])
          ]),
          isExpectedToApply: false,
        );

        _testApplyContextToVisualAttributes(
          condition: MultiVariant.and([
            const Variant('1'),
            MultiVariant.or(const [Variant('2'), Variant('3')])
          ]),
          isExpectedToApply: false,
        );

        _testApplyContextToVisualAttributes(
          condition: MultiVariant.and([
            const Variant('1'),
            MultiVariant.and(const [Variant('2'), Variant('3')])
          ]),
          isExpectedToApply: false,
        );
      });

      group('must respect the condition', () {
        test('with single ContextVariant', () {
          _testApplyContextToVisualAttributes(
            condition: ContextVariant((context) => false),
            isExpectedToApply: false,
          );

          _testApplyContextToVisualAttributes(
            condition: ContextVariant((context) => true),
            isExpectedToApply: true,
          );
        });

        test('with MultiVariant.or(ContextVariant, ContextVariant)', () {
          void testCase(
            bool v1,
            bool v2, {
            required bool equalsTo,
          }) {
            _testApplyContextToVisualAttributes(
              condition: MultiVariant.or([
                ContextVariant((context) => v1),
                ContextVariant((context) => v2)
              ]),
              isExpectedToApply: equalsTo,
            );
          }

          testCase(true, true, equalsTo: true);
          testCase(true, false, equalsTo: true);
          testCase(false, true, equalsTo: true);
          testCase(false, false, equalsTo: false);
        });

        test('with MultiVariant.and(ContextVariant, ContextVariant)', () {
          void testCase(
            bool v1,
            bool v2, {
            required bool equalsTo,
          }) {
            _testApplyContextToVisualAttributes(
              condition: MultiVariant.and([
                ContextVariant((context) => v1),
                ContextVariant((context) => v2)
              ]),
              isExpectedToApply: equalsTo,
            );
          }

          testCase(true, true, equalsTo: true);
          testCase(true, false, equalsTo: false);
          testCase(false, true, equalsTo: false);
          testCase(false, false, equalsTo: false);
        });

        test(
            'with MultiVariant.and(MultiVariant.and(ContextVariant, ContextVariant), ContextVariant)',
            () {
          void testCase(
            bool v1,
            bool v2,
            bool v3, {
            required bool equalsTo,
          }) {
            _testApplyContextToVisualAttributes(
              condition: MultiVariant.and([
                ContextVariant((context) => v1),
                MultiVariant.and([
                  ContextVariant((context) => v2),
                  ContextVariant((context) => v3)
                ]),
              ]),
              isExpectedToApply: equalsTo,
            );
          }

          testCase(true, true, true, equalsTo: true);
          testCase(true, true, false, equalsTo: false);
          testCase(true, false, true, equalsTo: false);
          testCase(true, false, false, equalsTo: false);
          testCase(false, true, true, equalsTo: false);
          testCase(false, true, false, equalsTo: false);
          testCase(false, false, true, equalsTo: false);
          testCase(false, false, false, equalsTo: false);
        });

        test(
            'with MultiVariant.or(MultiVariant.or(ContextVariant, ContextVariant), ContextVariant)',
            () {
          void testCase(
            bool v1,
            bool v2,
            bool v3, {
            required bool equalsTo,
          }) {
            _testApplyContextToVisualAttributes(
              condition: MultiVariant.or([
                ContextVariant((context) => v1),
                MultiVariant.or([
                  ContextVariant((context) => v2),
                  ContextVariant((context) => v3)
                ]),
              ]),
              isExpectedToApply: equalsTo,
            );
          }

          testCase(true, true, true, equalsTo: true);
          testCase(true, true, false, equalsTo: true);
          testCase(true, false, true, equalsTo: true);
          testCase(true, false, false, equalsTo: true);
          testCase(false, true, true, equalsTo: true);
          testCase(false, true, false, equalsTo: true);
          testCase(false, false, true, equalsTo: true);
          testCase(false, false, false, equalsTo: false);
        });

        test(
            'with MultiVariant.and(MultiVariant.or(ContextVariant, ContextVariant), ContextVariant)',
            () {
          void testCase(
            bool v1,
            bool v2,
            bool v3, {
            required bool equalsTo,
          }) {
            _testApplyContextToVisualAttributes(
              condition: MultiVariant.and([
                ContextVariant((context) => v1),
                MultiVariant.or([
                  ContextVariant((context) => v2),
                  ContextVariant((context) => v3)
                ]),
              ]),
              isExpectedToApply: equalsTo,
            );
          }

          testCase(true, true, true, equalsTo: true);
          testCase(true, true, false, equalsTo: true);
          testCase(true, false, true, equalsTo: true);
          testCase(true, false, false, equalsTo: false);
          testCase(false, true, true, equalsTo: false);
          testCase(false, true, false, equalsTo: false);
          testCase(false, false, true, equalsTo: false);
          testCase(false, false, false, equalsTo: false);
        });

        test(
            'with MultiVariant.or(MultiVariant.and(ContextVariant, ContextVariant), ContextVariant)',
            () {
          void testCase(
            bool v1,
            bool v2,
            bool v3, {
            required bool equalsTo,
          }) {
            _testApplyContextToVisualAttributes(
              condition: MultiVariant.or([
                ContextVariant((context) => v1),
                MultiVariant.and([
                  ContextVariant((context) => v2),
                  ContextVariant((context) => v3)
                ]),
              ]),
              isExpectedToApply: equalsTo,
            );
          }

          testCase(true, true, true, equalsTo: true);
          testCase(true, true, false, equalsTo: true);
          testCase(true, false, true, equalsTo: true);
          testCase(true, false, false, equalsTo: true);
          testCase(false, true, true, equalsTo: true);
          testCase(false, true, false, equalsTo: false);
          testCase(false, false, true, equalsTo: false);
          testCase(false, false, false, equalsTo: false);
        });

        test('with MultiVariant.or(Variant, ContextVariant)', () {
          void testCase(
            bool v1, {
            required bool equalsTo,
          }) {
            _testApplyContextToVisualAttributes(
              condition: MultiVariant.or([
                const Variant('1'),
                ContextVariant((context) => v1),
              ]),
              isExpectedToApply: equalsTo,
            );
          }

          testCase(true, equalsTo: true);
          testCase(false, equalsTo: false);
        });

        test('with MultiVariant.or(Variant, ContextVariant)', () {
          void testCase(
            bool v1, {
            required bool equalsTo,
          }) {
            _testApplyContextToVisualAttributes(
              condition: MultiVariant.or([
                const Variant('1'),
                ContextVariant((context) => v1),
              ]),
              isExpectedToApply: equalsTo,
            );
          }

          testCase(true, equalsTo: true);
          testCase(false, equalsTo: false);
        });

        test('with MultiVariant.and(Variant, ContextVariant)', () {
          void testCase(
            bool v1, {
            required bool equalsTo,
          }) {
            _testApplyContextToVisualAttributes(
              condition: MultiVariant.and([
                const Variant('1'),
                ContextVariant((context) => v1),
              ]),
              isExpectedToApply: equalsTo,
            );
          }

          testCase(true, equalsTo: false);
          testCase(false, equalsTo: false);
        });

        test(
            'with MultiVariant.and(Variant, MultiVariant.and(Variant, ContextVariant))',
            () {
          void testCase(
            bool v1, {
            required bool equalsTo,
          }) {
            _testApplyContextToVisualAttributes(
              condition: MultiVariant.and([
                const Variant('1'),
                MultiVariant.and([
                  const Variant('2'),
                  ContextVariant((context) => v1),
                ]),
              ]),
              isExpectedToApply: equalsTo,
            );
          }

          testCase(true, equalsTo: false);
          testCase(false, equalsTo: false);
        });

        test(
            'with MultiVariant.and(ContextVariant, MultiVariant.and(Variant, ContextVariant))',
            () {
          void testCase(
            bool v1,
            bool v2, {
            required bool equalsTo,
          }) {
            _testApplyContextToVisualAttributes(
              condition: MultiVariant.and([
                ContextVariant((context) => v1),
                MultiVariant.and([
                  const Variant('1'),
                  ContextVariant((context) => v2),
                ]),
              ]),
              isExpectedToApply: equalsTo,
            );
          }

          testCase(true, true, equalsTo: false);
          testCase(true, false, equalsTo: false);
          testCase(false, true, equalsTo: false);
          testCase(false, false, equalsTo: false);
        });

        test(
            'with MultiVariant.and(ContextVariant, MultiVariant.or(Variant, ContextVariant))',
            () {
          void testCase(
            bool v1,
            bool v2, {
            required bool equalsTo,
          }) {
            _testApplyContextToVisualAttributes(
              condition: MultiVariant.and([
                ContextVariant((context) => v1),
                MultiVariant.or([
                  const Variant('1'),
                  ContextVariant((context) => v2),
                ]),
              ]),
              isExpectedToApply: equalsTo,
            );
          }

          testCase(true, true, equalsTo: true);
          testCase(true, false, equalsTo: false);
          testCase(false, true, equalsTo: false);
          testCase(false, false, equalsTo: false);
        });

        test(
            'with MultiVariant.or(ContextVariant, MultiVariant.or(Variant, ContextVariant))',
            () {
          void testCase(
            bool v1,
            bool v2, {
            required bool equalsTo,
          }) {
            _testApplyContextToVisualAttributes(
              condition: MultiVariant.or([
                ContextVariant((context) => v1),
                MultiVariant.or([
                  const Variant('1'),
                  ContextVariant((context) => v2),
                ]),
              ]),
              isExpectedToApply: equalsTo,
            );
          }

          testCase(true, true, equalsTo: true);
          testCase(true, false, equalsTo: true);
          testCase(false, true, equalsTo: true);
          testCase(false, false, equalsTo: false);
        });
      });
    });
  });
}

void _testApplyContextToVisualAttributes({
  required dynamic condition,
  required bool isExpectedToApply,
}) {
  final style = Style(
    box.color.black(),
    condition(
      icon.color.black(),
    ),
  );

  final attributeList = applyContextToVisualAttributes(
    MockBuildContext(),
    style,
  );

  final expectedStyle = Style.create([
    box.color.black(),
    if (isExpectedToApply) icon.color.black(),
  ]);

  expect(attributeList, expectedStyle.styles.values);
}

class _NonInheritableAttribute
    extends ScalarAttribute<MockIntScalarAttribute, int?> {
  const _NonInheritableAttribute() : super(null);

  @override
  bool get isInheritable => false;
}<|MERGE_RESOLUTION|>--- conflicted
+++ resolved
@@ -118,11 +118,8 @@
               Style(const _NonInheritableAttribute(), icon.color.black()),
             ),
             child: Builder(builder: (context) {
-<<<<<<< HEAD
               final inheritedMix = MixProvider.maybeOfInherited(context);
-=======
-              final inheritedMix = MixData.inherited(context);
->>>>>>> 92ff933b
+
               final iconSpec = IconSpec.of(inheritedMix!);
 
               expect(inheritedMix.attributes.length, 1);
