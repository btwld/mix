import 'package:flutter/widgets.dart';

import '../../attributes/text_style/text_style_dto.dart';
import '../../core/factory/mix_data.dart';
import '../mix/mix_theme.dart';
import 'mix_token.dart';

class TypographyToken extends MixToken<TextStyleData> {
  const TypographyToken(super.name);

  @override
  TypographyRef call() => TypographyRef(this);

  @override
  TextStyleData resolve(BuildContext context) {
    final themeValue = MixTheme.of(context).typography[this];
    assert(
      themeValue != null,
      'TypographyToken $name is not defined in the theme',
    );

    return themeValue!;
  }
}

class TextStyleToken extends MixToken<TextStyle> {
  const TextStyleToken(super.name);

  @override
  TextStyleRef call() => TextStyleRef(this);

  @override
  TextStyle resolve(BuildContext context) {
    final themeValue = MixTheme.of(context).textStyles[this];
    assert(
      themeValue != null,
      'TextStyleToken $name is not defined in the theme',
    );

    final resolvedValue = themeValue is TextStyleResolver
        ? themeValue.resolve(context)
        : themeValue;

    return resolvedValue ?? const TextStyle();
  }
}

@immutable
class TextStyleResolver extends TextStyle with WithTokenResolver<TextStyle> {
  @override
  final BuildContextResolver<TextStyle> resolve;

  const TextStyleResolver(this.resolve);
}

@immutable
<<<<<<< HEAD
final class TypographyRef extends TextStyleData with TokenRef<TypographyToken> {
  @override
  final TypographyToken token;
  const TypographyRef(this.token);

  @override
  operator ==(Object other) {
    if (identical(this, other)) return true;

    return other is TypographyRef && other.token == token;
  }

  @override
  TextStyle resolve(MixData mix) {
    throw Exception('Cannot resolve a reference ');
  }

  @override
  int get hashCode => token.hashCode;
}

@immutable
=======
>>>>>>> a543e052
final class TextStyleRef extends TextStyle with TokenRef<TextStyleToken> {
  @override
  final TextStyleToken token;

  const TextStyleRef(this.token);

  @override
  operator ==(Object other) {
    if (identical(this, other)) return true;

    return other is TextStyleRef && other.token == token;
  }

  @override
  TextStyle copyWith({
    bool? inherit,
    Color? color,
    Color? backgroundColor,
    double? fontSize,
    FontWeight? fontWeight,
    FontStyle? fontStyle,
    double? letterSpacing,
    double? wordSpacing,
    TextBaseline? textBaseline,
    double? height,
    TextLeadingDistribution? leadingDistribution,
    Locale? locale,
    Paint? foreground,
    Paint? background,
    List<Shadow>? shadows,
    List<FontFeature>? fontFeatures,
    List<FontVariation>? fontVariations,
    TextDecoration? decoration,
    Color? decorationColor,
    TextDecorationStyle? decorationStyle,
    double? decorationThickness,
    String? debugLabel,
    String? fontFamily,
    List<String>? fontFamilyFallback,
    String? package,
    TextOverflow? overflow,
  }) =>
      throw _e(token.name, 'copyWith');

  @override
  String toString({DiagnosticLevel minLevel = DiagnosticLevel.info}) {
    try {
      return super.toString(minLevel: minLevel);
    } catch (e) {
      return token.name;
    }
  }

  @override
  String get fontFamily => throw _e(token.name, 'fontFamily');

  @override
  bool get inherit => throw _e(token.name, 'inherit');

  @override
  Color get color => throw _e(token.name, 'color');

  @override
  Color get backgroundColor => throw _e(token.name, 'backgroundColor');

  @override
  double get fontSize => throw _e(token.name, 'fontSize');

  @override
  FontWeight get fontWeight => throw _e(token.name, 'fontWeight');

  @override
  FontStyle get fontStyle => throw _e(token.name, 'fontStyle');

  @override
  double get letterSpacing => throw _e(token.name, 'letterSpacing');

  @override
  double get wordSpacing => throw _e(token.name, 'wordSpacing');

  @override
  TextBaseline get textBaseline => throw _e(token.name, 'textBaseline');

  @override
  double get height => throw _e(token.name, 'height');

  @override
  TextLeadingDistribution get leadingDistribution =>
      throw _e(token.name, 'leadingDistribution');

  @override
  Locale get locale => throw _e(token.name, 'locale');

  @override
  Paint get foreground => throw _e(token.name, 'foreground');

  @override
  Paint get background => throw _e(token.name, 'background');

  @override
  List<Shadow> get shadows => throw _e(token.name, 'shadows');

  @override
  List<FontFeature> get fontFeatures => throw _e(token.name, 'fontFeatures');

  @override
  List<FontVariation> get fontVariations =>
      throw _e(token.name, 'fontVariations');

  @override
  TextDecoration get decoration => throw _e(token.name, 'decoration');

  @override
  Color get decorationColor => throw _e(token.name, 'decorationColor');

  @override
  TextDecorationStyle get decorationStyle =>
      throw _e(token.name, 'decorationStyle');

  @override
  double get decorationThickness => throw _e(token.name, 'decorationThickness');

  @override
  String get debugLabel => throw _e(token.name, 'debugLabel');

  @override
  int get hashCode => token.name.hashCode;
}

TokenFieldAccessError _e(String token, String field) {
  return TokenFieldAccessError(token, field);
}

class TokenFieldAccessError extends Error {
  final String tokenName;
  final String fieldName;

  TokenFieldAccessError(this.tokenName, this.fieldName);

  @override
  String toString() {
    return '$tokenName cannot have field $fieldName because it is outside of context';
  }
}<|MERGE_RESOLUTION|>--- conflicted
+++ resolved
@@ -54,31 +54,6 @@
 }
 
 @immutable
-<<<<<<< HEAD
-final class TypographyRef extends TextStyleData with TokenRef<TypographyToken> {
-  @override
-  final TypographyToken token;
-  const TypographyRef(this.token);
-
-  @override
-  operator ==(Object other) {
-    if (identical(this, other)) return true;
-
-    return other is TypographyRef && other.token == token;
-  }
-
-  @override
-  TextStyle resolve(MixData mix) {
-    throw Exception('Cannot resolve a reference ');
-  }
-
-  @override
-  int get hashCode => token.hashCode;
-}
-
-@immutable
-=======
->>>>>>> a543e052
 final class TextStyleRef extends TextStyle with TokenRef<TextStyleToken> {
   @override
   final TextStyleToken token;
