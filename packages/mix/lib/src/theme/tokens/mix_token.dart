import 'package:flutter/foundation.dart';
import 'package:flutter/material.dart';
import 'package:flutter/widgets.dart';

import '../../internal/iterable_ext.dart';

@immutable
abstract class MixToken<T> {
  final String name;
  const MixToken(this.name);

  T call();

  T resolve(BuildContext context);

  @override
  operator ==(Object other) {
    if (identical(this, other)) return true;

    if (runtimeType != other.runtimeType) return false;

    return other is MixToken && other.name == name;
  }

  @override
  int get hashCode => Object.hash(name, runtimeType);
}

mixin TokenRef<T extends MixToken> {
  T get token;
}

mixin WithTokenResolver<V> {
  BuildContextResolver<V> get resolve;
}

typedef BuildContextResolver<T> = T Function(BuildContext context);

class StyledTokens<T extends MixToken<V>, V> {
  final Map<T, V> _map;

  const StyledTokens(this._map);

  //  empty
  const StyledTokens.empty() : this(const {});

  V? operator [](T token) => _map[token];

  // Looks for the token the value set within the MixToken
  // TODO: Needs to be optimized, but this is a temporary solution
  T? findByRef(V value) {
    return _map.keys.firstWhereOrNull((token) => token() == value);
  }

  StyledTokens<T, V> merge(StyledTokens<T, V> other) {
    final newMap = Map<T, V>.from(_map);

    newMap.addAll(other._map);

    return StyledTokens(newMap);
  }

  @override
  operator ==(Object other) {
    if (identical(this, other)) return true;

<<<<<<< HEAD
    return other is StyledTokens &&
        mapEquals(
          other._map,
          _map,
        );
=======
    return other is StyledTokens && mapEquals(other._map, _map);
>>>>>>> a543e052
  }

  @override
  int get hashCode => _map.hashCode;
}<|MERGE_RESOLUTION|>--- conflicted
+++ resolved
@@ -64,15 +64,7 @@
   operator ==(Object other) {
     if (identical(this, other)) return true;
 
-<<<<<<< HEAD
-    return other is StyledTokens &&
-        mapEquals(
-          other._map,
-          _map,
-        );
-=======
     return other is StyledTokens && mapEquals(other._map, _map);
->>>>>>> a543e052
   }
 
   @override
