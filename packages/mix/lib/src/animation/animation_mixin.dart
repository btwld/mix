--- conflicted
+++ resolved
@@ -4,12 +4,7 @@
 import '../core/style.dart';
 import 'animation_config.dart';
 
-<<<<<<< HEAD
-mixin StyleAnimationMixin<S extends WidgetSpec<S>, T extends Style<S>>
-    on Style<S> {
-=======
 mixin StyleAnimationMixin<S extends Spec<S>, T extends Style<S>> on Style<S> {
->>>>>>> 5c1ea949
   @protected
   T animate(AnimationConfig config);
 
