--- conflicted
+++ resolved
@@ -316,15 +316,7 @@
       curve: Curves.linear,
     );
   }
-
-<<<<<<< HEAD
-=======
-  /// Returns a configuration that disables animation.
-  static AnimationConfig none() {
-    return const NoAnimationConfig();
-  }
-
->>>>>>> dea78248
+  
   /// Creates a spring animation configuration with standard spring physics.
   static SpringAnimationConfig springDescription({
     double mass = 1.0,
