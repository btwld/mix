import 'package:flutter/foundation.dart';
import 'package:flutter/widgets.dart';

import '../core/internal/constants.dart';
import '../core/spec.dart';
import '../core/style.dart';

/// Configuration data for animated styles in the Mix framework.
///
/// This sealed class provides different types of animation configurations
/// for use with animated widgets and style transitions.
sealed class AnimationConfig {
<<<<<<< HEAD
  static const curve = CurveAnimationConfig.new;

  static const linear = CurveAnimationConfig.linear;
  static const decelerate = CurveAnimationConfig.decelerate;
  static const fastLinearToSlowEaseIn =
      CurveAnimationConfig.fastLinearToSlowEaseIn;
  static const fastEaseInToSlowEaseOut =
      CurveAnimationConfig.fastEaseInToSlowEaseOut;
  static const ease = CurveAnimationConfig.ease;
  static const easeIn = CurveAnimationConfig.easeIn;
  static const easeInToLinear = CurveAnimationConfig.easeInToLinear;
  static const easeInSine = CurveAnimationConfig.easeInSine;
  static const easeInQuad = CurveAnimationConfig.easeInQuad;
  static const easeInCubic = CurveAnimationConfig.easeInCubic;
  static const easeInQuart = CurveAnimationConfig.easeInQuart;
  static const easeInQuint = CurveAnimationConfig.easeInQuint;
  static const easeInExpo = CurveAnimationConfig.easeInExpo;
  static const easeInCirc = CurveAnimationConfig.easeInCirc;
  static const easeInBack = CurveAnimationConfig.easeInBack;
  static const easeOut = CurveAnimationConfig.easeOut;
  static const linearToEaseOut = CurveAnimationConfig.linearToEaseOut;
  static const easeOutSine = CurveAnimationConfig.easeOutSine;
  static const easeOutQuad = CurveAnimationConfig.easeOutQuad;
  static const easeOutCubic = CurveAnimationConfig.easeOutCubic;
  static const easeOutQuart = CurveAnimationConfig.easeOutQuart;
  static const easeOutQuint = CurveAnimationConfig.easeOutQuint;
  static const easeOutExpo = CurveAnimationConfig.easeOutExpo;
  static const easeOutCirc = CurveAnimationConfig.easeOutCirc;
  static const easeOutBack = CurveAnimationConfig.easeOutBack;
  static const easeInOut = CurveAnimationConfig.easeInOut;
  static const easeInOutSine = CurveAnimationConfig.easeInOutSine;
  static const easeInOutQuad = CurveAnimationConfig.easeInOutQuad;
  static const easeInOutCubic = CurveAnimationConfig.easeInOutCubic;
  static const easeInOutCubicEmphasized =
      CurveAnimationConfig.easeInOutCubicEmphasized;
  static const easeInOutQuart = CurveAnimationConfig.easeInOutQuart;
  static const easeInOutQuint = CurveAnimationConfig.easeInOutQuint;
  static const easeInOutExpo = CurveAnimationConfig.easeInOutExpo;
  static const easeInOutCirc = CurveAnimationConfig.easeInOutCirc;
  static const easeInOutBack = CurveAnimationConfig.easeInOutBack;
  static const fastOutSlowIn = CurveAnimationConfig.fastOutSlowIn;
  static const slowMiddle = CurveAnimationConfig.slowMiddle;
  static const bounceIn = CurveAnimationConfig.bounceIn;
  static const bounceOut = CurveAnimationConfig.bounceOut;
  static const bounceInOut = CurveAnimationConfig.bounceInOut;
  static const elasticIn = CurveAnimationConfig.elasticIn;
  static const elasticOut = CurveAnimationConfig.elasticOut;
  static const elasticInOut = CurveAnimationConfig.elasticInOut;
=======
  factory AnimationConfig.curve({
    required Duration duration,
    required Curve curve,
    VoidCallback? onEnd,
  }) => CurveAnimationConfig(duration: duration, curve: curve, onEnd: onEnd);

  factory AnimationConfig.decelerate(
    Duration duration, {
    VoidCallback? onEnd,
  }) => CurveAnimationConfig.decelerate(duration, onEnd: onEnd);
  factory AnimationConfig.fastLinearToSlowEaseIn(
    Duration duration, {
    VoidCallback? onEnd,
  }) => CurveAnimationConfig.fastLinearToSlowEaseIn(duration, onEnd: onEnd);
  factory AnimationConfig.fastEaseInToSlowEaseOut(
    Duration duration, {
    VoidCallback? onEnd,
  }) => CurveAnimationConfig.fastEaseInToSlowEaseOut(duration, onEnd: onEnd);
  factory AnimationConfig.ease(Duration duration, {VoidCallback? onEnd}) =>
      CurveAnimationConfig.ease(duration, onEnd: onEnd);
  factory AnimationConfig.easeIn(Duration duration, {VoidCallback? onEnd}) =>
      CurveAnimationConfig.easeIn(duration, onEnd: onEnd);
  factory AnimationConfig.easeInToLinear(
    Duration duration, {
    VoidCallback? onEnd,
  }) => CurveAnimationConfig.easeInToLinear(duration, onEnd: onEnd);
  factory AnimationConfig.easeInSine(
    Duration duration, {
    VoidCallback? onEnd,
  }) => CurveAnimationConfig.easeInSine(duration, onEnd: onEnd);
  factory AnimationConfig.easeInQuad(
    Duration duration, {
    VoidCallback? onEnd,
  }) => CurveAnimationConfig.easeInQuad(duration, onEnd: onEnd);
  factory AnimationConfig.easeInCubic(
    Duration duration, {
    VoidCallback? onEnd,
  }) => CurveAnimationConfig.easeInCubic(duration, onEnd: onEnd);
  factory AnimationConfig.easeInQuart(
    Duration duration, {
    VoidCallback? onEnd,
  }) => CurveAnimationConfig.easeInQuart(duration, onEnd: onEnd);
  factory AnimationConfig.easeInQuint(
    Duration duration, {
    VoidCallback? onEnd,
  }) => CurveAnimationConfig.easeInQuint(duration, onEnd: onEnd);
  factory AnimationConfig.easeInExpo(
    Duration duration, {
    VoidCallback? onEnd,
  }) => CurveAnimationConfig.easeInExpo(duration, onEnd: onEnd);
  factory AnimationConfig.easeInCirc(
    Duration duration, {
    VoidCallback? onEnd,
  }) => CurveAnimationConfig.easeInCirc(duration, onEnd: onEnd);
  factory AnimationConfig.easeInBack(
    Duration duration, {
    VoidCallback? onEnd,
  }) => CurveAnimationConfig.easeInBack(duration, onEnd: onEnd);
  factory AnimationConfig.easeOut(Duration duration, {VoidCallback? onEnd}) =>
      CurveAnimationConfig.easeOut(duration, onEnd: onEnd);
  factory AnimationConfig.linearToEaseOut(
    Duration duration, {
    VoidCallback? onEnd,
  }) => CurveAnimationConfig.linearToEaseOut(duration, onEnd: onEnd);
  factory AnimationConfig.easeOutSine(
    Duration duration, {
    VoidCallback? onEnd,
  }) => CurveAnimationConfig.easeOutSine(duration, onEnd: onEnd);
  factory AnimationConfig.easeOutQuad(
    Duration duration, {
    VoidCallback? onEnd,
  }) => CurveAnimationConfig.easeOutQuad(duration, onEnd: onEnd);
  factory AnimationConfig.easeOutCubic(
    Duration duration, {
    VoidCallback? onEnd,
  }) => CurveAnimationConfig.easeOutCubic(duration, onEnd: onEnd);
  factory AnimationConfig.easeOutQuart(
    Duration duration, {
    VoidCallback? onEnd,
  }) => CurveAnimationConfig.easeOutQuart(duration, onEnd: onEnd);
  factory AnimationConfig.easeOutQuint(
    Duration duration, {
    VoidCallback? onEnd,
  }) => CurveAnimationConfig.easeOutQuint(duration, onEnd: onEnd);
  factory AnimationConfig.easeOutExpo(
    Duration duration, {
    VoidCallback? onEnd,
  }) => CurveAnimationConfig.easeOutExpo(duration, onEnd: onEnd);
  factory AnimationConfig.easeOutCirc(
    Duration duration, {
    VoidCallback? onEnd,
  }) => CurveAnimationConfig.easeOutCirc(duration, onEnd: onEnd);
  factory AnimationConfig.easeOutBack(
    Duration duration, {
    VoidCallback? onEnd,
  }) => CurveAnimationConfig.easeOutBack(duration, onEnd: onEnd);
  factory AnimationConfig.easeInOut(Duration duration, {VoidCallback? onEnd}) =>
      CurveAnimationConfig.easeInOut(duration, onEnd: onEnd);
  factory AnimationConfig.easeInOutSine(
    Duration duration, {
    VoidCallback? onEnd,
  }) => CurveAnimationConfig.easeInOutSine(duration, onEnd: onEnd);
  factory AnimationConfig.easeInOutQuad(
    Duration duration, {
    VoidCallback? onEnd,
  }) => CurveAnimationConfig.easeInOutQuad(duration, onEnd: onEnd);
  factory AnimationConfig.easeInOutCubic(
    Duration duration, {
    VoidCallback? onEnd,
  }) => CurveAnimationConfig.easeInOutCubic(duration, onEnd: onEnd);
  factory AnimationConfig.easeInOutCubicEmphasized(
    Duration duration, {
    VoidCallback? onEnd,
  }) => CurveAnimationConfig.easeInOutCubicEmphasized(duration, onEnd: onEnd);
  factory AnimationConfig.easeInOutQuart(
    Duration duration, {
    VoidCallback? onEnd,
  }) => CurveAnimationConfig.easeInOutQuart(duration, onEnd: onEnd);
  factory AnimationConfig.easeInOutQuint(
    Duration duration, {
    VoidCallback? onEnd,
  }) => CurveAnimationConfig.easeInOutQuint(duration, onEnd: onEnd);
  factory AnimationConfig.easeInOutExpo(
    Duration duration, {
    VoidCallback? onEnd,
  }) => CurveAnimationConfig.easeInOutExpo(duration, onEnd: onEnd);
  factory AnimationConfig.easeInOutCirc(
    Duration duration, {
    VoidCallback? onEnd,
  }) => CurveAnimationConfig.easeInOutCirc(duration, onEnd: onEnd);
  factory AnimationConfig.easeInOutBack(
    Duration duration, {
    VoidCallback? onEnd,
  }) => CurveAnimationConfig.easeInOutBack(duration, onEnd: onEnd);
  factory AnimationConfig.fastOutSlowIn(
    Duration duration, {
    VoidCallback? onEnd,
  }) => CurveAnimationConfig.fastOutSlowIn(duration, onEnd: onEnd);
  factory AnimationConfig.slowMiddle(
    Duration duration, {
    VoidCallback? onEnd,
  }) => CurveAnimationConfig.slowMiddle(duration, onEnd: onEnd);
  factory AnimationConfig.bounceIn(Duration duration, {VoidCallback? onEnd}) =>
      CurveAnimationConfig.bounceIn(duration, onEnd: onEnd);
  factory AnimationConfig.bounceOut(Duration duration, {VoidCallback? onEnd}) =>
      CurveAnimationConfig.bounceOut(duration, onEnd: onEnd);
  factory AnimationConfig.bounceInOut(
    Duration duration, {
    VoidCallback? onEnd,
  }) => CurveAnimationConfig.bounceInOut(duration, onEnd: onEnd);
  factory AnimationConfig.elasticIn(Duration duration, {VoidCallback? onEnd}) =>
      CurveAnimationConfig.elasticIn(duration, onEnd: onEnd);
  factory AnimationConfig.elasticOut(
    Duration duration, {
    VoidCallback? onEnd,
  }) => CurveAnimationConfig.elasticOut(duration, onEnd: onEnd);
  factory AnimationConfig.elasticInOut(
    Duration duration, {
    VoidCallback? onEnd,
  }) => CurveAnimationConfig.elasticInOut(duration, onEnd: onEnd);
  factory AnimationConfig.linear(Duration duration, {VoidCallback? onEnd}) =>
      CurveAnimationConfig.linear(duration, onEnd: onEnd);
>>>>>>> 8d57f63b

  const AnimationConfig();

  /// Creates a spring animation configuration with the specified parameters.

  /// Creates animation data with default settings.
  static CurveAnimationConfig withDefaults() {
    return const CurveAnimationConfig(
      duration: kDefaultAnimationDuration,
      curve: Curves.linear,
    );
  }

  /// Creates a spring animation configuration with standard spring physics.
  static SpringAnimationConfig springDescription({
    double mass = 1.0,
    double stiffness = 180.0,
    double damping = 12.0,
    VoidCallback? onEnd,
  }) => SpringAnimationConfig(
    spring: SpringDescription(
      mass: mass,
      stiffness: stiffness,
      damping: damping,
    ),
    onEnd: onEnd,
  );

  static SpringAnimationConfig spring(
    Duration duration, {
    double bounce = 0,
    VoidCallback? onEnd,
  }) => SpringAnimationConfig(
    spring: SpringDescription.withDurationAndBounce(
      duration: duration,
      bounce: bounce,
    ),
    onEnd: onEnd,
  );

  static SpringAnimationConfig springWithDampingRatio({
    double mass = 1.0,
    double stiffness = 180.0,
    double dampingRatio = 0.8,
    VoidCallback? onEnd,
  }) => SpringAnimationConfig(
    spring: SpringDescription.withDampingRatio(
      mass: mass,
      stiffness: stiffness,
      ratio: dampingRatio,
    ),
    onEnd: onEnd,
  );
}

/// Curve-based animation configuration with fixed duration.
///
/// This configuration provides duration, curve, and optional completion callback
/// for animations that follow a specific curve over a fixed time period.
final class CurveAnimationConfig extends AnimationConfig {
  final Duration duration;
  final Curve curve;
  final VoidCallback? onEnd;

  const CurveAnimationConfig({
    required this.duration,
    required this.curve,
    this.onEnd,
  });

  const CurveAnimationConfig.linear(this.duration, {this.onEnd})
    : curve = Curves.linear;

  const CurveAnimationConfig.decelerate(this.duration, {this.onEnd})
    : curve = Curves.decelerate;

  const CurveAnimationConfig.fastLinearToSlowEaseIn(this.duration, {this.onEnd})
    : curve = Curves.fastLinearToSlowEaseIn;

  const CurveAnimationConfig.fastEaseInToSlowEaseOut(
    this.duration, {
    this.onEnd,
  }) : curve = Curves.fastEaseInToSlowEaseOut;

  const CurveAnimationConfig.ease(this.duration, {this.onEnd})
    : curve = Curves.ease;

  const CurveAnimationConfig.easeIn(this.duration, {this.onEnd})
    : curve = Curves.easeIn;

  const CurveAnimationConfig.easeInToLinear(this.duration, {this.onEnd})
    : curve = Curves.easeInToLinear;

  const CurveAnimationConfig.easeInSine(this.duration, {this.onEnd})
    : curve = Curves.easeInSine;

  const CurveAnimationConfig.easeInQuad(this.duration, {this.onEnd})
    : curve = Curves.easeInQuad;

  const CurveAnimationConfig.easeInCubic(this.duration, {this.onEnd})
    : curve = Curves.easeInCubic;

  const CurveAnimationConfig.easeInQuart(this.duration, {this.onEnd})
    : curve = Curves.easeInQuart;

  const CurveAnimationConfig.easeInQuint(this.duration, {this.onEnd})
    : curve = Curves.easeInQuint;

  const CurveAnimationConfig.easeInExpo(this.duration, {this.onEnd})
    : curve = Curves.easeInExpo;

  const CurveAnimationConfig.easeInCirc(this.duration, {this.onEnd})
    : curve = Curves.easeInCirc;

  const CurveAnimationConfig.easeInBack(this.duration, {this.onEnd})
    : curve = Curves.easeInBack;

  const CurveAnimationConfig.easeOut(this.duration, {this.onEnd})
    : curve = Curves.easeOut;

  const CurveAnimationConfig.linearToEaseOut(this.duration, {this.onEnd})
    : curve = Curves.linearToEaseOut;

  const CurveAnimationConfig.easeOutSine(this.duration, {this.onEnd})
    : curve = Curves.easeOutSine;

  const CurveAnimationConfig.easeOutQuad(this.duration, {this.onEnd})
    : curve = Curves.easeOutQuad;

  const CurveAnimationConfig.easeOutCubic(this.duration, {this.onEnd})
    : curve = Curves.easeOutCubic;

  const CurveAnimationConfig.easeOutQuart(this.duration, {this.onEnd})
    : curve = Curves.easeOutQuart;

  const CurveAnimationConfig.easeOutQuint(this.duration, {this.onEnd})
    : curve = Curves.easeOutQuint;

  const CurveAnimationConfig.easeOutExpo(this.duration, {this.onEnd})
    : curve = Curves.easeOutExpo;

  const CurveAnimationConfig.easeOutCirc(this.duration, {this.onEnd})
    : curve = Curves.easeOutCirc;

  const CurveAnimationConfig.easeOutBack(this.duration, {this.onEnd})
    : curve = Curves.easeOutBack;

  const CurveAnimationConfig.easeInOut(this.duration, {this.onEnd})
    : curve = Curves.easeInOut;

  const CurveAnimationConfig.easeInOutSine(this.duration, {this.onEnd})
    : curve = Curves.easeInOutSine;

  const CurveAnimationConfig.easeInOutQuad(this.duration, {this.onEnd})
    : curve = Curves.easeInOutQuad;

  const CurveAnimationConfig.easeInOutCubic(this.duration, {this.onEnd})
    : curve = Curves.easeInOutCubic;

  const CurveAnimationConfig.easeInOutCubicEmphasized(
    this.duration, {
    this.onEnd,
  }) : curve = Curves.easeInOutCubicEmphasized;
  const CurveAnimationConfig.easeInOutQuart(this.duration, {this.onEnd})
    : curve = Curves.easeInOutQuart;

  const CurveAnimationConfig.easeInOutQuint(this.duration, {this.onEnd})
    : curve = Curves.easeInOutQuint;

  const CurveAnimationConfig.easeInOutExpo(this.duration, {this.onEnd})
    : curve = Curves.easeInOutExpo;

  const CurveAnimationConfig.easeInOutCirc(this.duration, {this.onEnd})
    : curve = Curves.easeInOutCirc;

  const CurveAnimationConfig.easeInOutBack(this.duration, {this.onEnd})
    : curve = Curves.easeInOutBack;

  const CurveAnimationConfig.fastOutSlowIn(this.duration, {this.onEnd})
    : curve = Curves.fastOutSlowIn;

  const CurveAnimationConfig.slowMiddle(this.duration, {this.onEnd})
    : curve = Curves.slowMiddle;

  const CurveAnimationConfig.bounceIn(this.duration, {this.onEnd})
    : curve = Curves.bounceIn;

  const CurveAnimationConfig.bounceOut(this.duration, {this.onEnd})
    : curve = Curves.bounceOut;

  const CurveAnimationConfig.bounceInOut(this.duration, {this.onEnd})
    : curve = Curves.bounceInOut;

  const CurveAnimationConfig.elasticIn(this.duration, {this.onEnd})
    : curve = Curves.elasticIn;

  const CurveAnimationConfig.elasticOut(this.duration, {this.onEnd})
    : curve = Curves.elasticOut;

  const CurveAnimationConfig.elasticInOut(this.duration, {this.onEnd})
    : curve = Curves.elasticInOut;

  @override
  bool operator ==(Object other) {
    if (identical(this, other)) return true;

    return other is CurveAnimationConfig &&
        other.duration == duration &&
        other.curve == curve;
  }

  @override
  int get hashCode => Object.hash(duration, curve);
}

/// Spring-based animation configuration for physics-based animations.
///
/// This configuration provides spring physics parameters for animations
/// that follow natural physics behavior rather than fixed curves.
final class SpringAnimationConfig extends AnimationConfig {
  final SpringDescription spring;
  final VoidCallback? onEnd;

  const SpringAnimationConfig({required this.spring, this.onEnd});

  /// Creates a spring configuration with standard parameters.
  SpringAnimationConfig.standard({
    double mass = 1.0,
    double stiffness = 180.0,
    double damping = 12.0,
    this.onEnd,
  }) : spring = SpringDescription(
         mass: mass,
         stiffness: stiffness,
         damping: damping,
       );

  /// Creates a spring configuration with standard parameters.
  SpringAnimationConfig.withDurationAndBounce({
    Duration duration = const Duration(milliseconds: 500),
    double bounce = 0.0,
    this.onEnd,
  }) : spring = SpringDescription.withDurationAndBounce(
         duration: duration,
         bounce: bounce,
       );

  /// Creates a critically damped spring configuration.
  SpringAnimationConfig.criticallyDamped({
    double mass = 1.0,
    double stiffness = 180.0,
    this.onEnd,
  }) : spring = SpringDescription.withDampingRatio(
         mass: mass,
         stiffness: stiffness,
         ratio: 1.0,
       );

  /// Creates an under-damped (bouncy) spring configuration.
  SpringAnimationConfig.underdamped({
    double mass = 1.0,
    double stiffness = 180.0,
    double ratio = 0.5,
    this.onEnd,
  }) : spring = SpringDescription.withDampingRatio(
         mass: mass,
         stiffness: stiffness,
         ratio: ratio,
       );

  @override
  bool operator ==(Object other) {
    if (identical(this, other)) return true;

    return other is SpringAnimationConfig &&
        other.spring.mass == spring.mass &&
        other.spring.stiffness == spring.stiffness &&
        other.spring.damping == spring.damping;
  }

  @override
  int get hashCode =>
      Object.hash(spring.mass, spring.stiffness, spring.damping);
}

class PhaseAnimationConfig<T extends Spec<T>, U extends Style<T>>
    extends AnimationConfig {
  final List<U> styles;
  final List<CurveAnimationConfig> curvesAndDurations;
  final ValueNotifier trigger;
  final VoidCallback? onEnd;

  const PhaseAnimationConfig({
    required this.styles,
    required this.curvesAndDurations,
    required this.trigger,
    this.onEnd,
  });

  @override
  bool operator ==(Object other) {
    if (identical(this, other)) return true;

    return other is PhaseAnimationConfig &&
        trigger == other.trigger &&
        listEquals(styles, other.styles) &&
        listEquals(curvesAndDurations, other.curvesAndDurations);
  }

  @override
  int get hashCode => Object.hash(styles, trigger, curvesAndDurations);
}<|MERGE_RESOLUTION|>--- conflicted
+++ resolved
@@ -10,56 +10,6 @@
 /// This sealed class provides different types of animation configurations
 /// for use with animated widgets and style transitions.
 sealed class AnimationConfig {
-<<<<<<< HEAD
-  static const curve = CurveAnimationConfig.new;
-
-  static const linear = CurveAnimationConfig.linear;
-  static const decelerate = CurveAnimationConfig.decelerate;
-  static const fastLinearToSlowEaseIn =
-      CurveAnimationConfig.fastLinearToSlowEaseIn;
-  static const fastEaseInToSlowEaseOut =
-      CurveAnimationConfig.fastEaseInToSlowEaseOut;
-  static const ease = CurveAnimationConfig.ease;
-  static const easeIn = CurveAnimationConfig.easeIn;
-  static const easeInToLinear = CurveAnimationConfig.easeInToLinear;
-  static const easeInSine = CurveAnimationConfig.easeInSine;
-  static const easeInQuad = CurveAnimationConfig.easeInQuad;
-  static const easeInCubic = CurveAnimationConfig.easeInCubic;
-  static const easeInQuart = CurveAnimationConfig.easeInQuart;
-  static const easeInQuint = CurveAnimationConfig.easeInQuint;
-  static const easeInExpo = CurveAnimationConfig.easeInExpo;
-  static const easeInCirc = CurveAnimationConfig.easeInCirc;
-  static const easeInBack = CurveAnimationConfig.easeInBack;
-  static const easeOut = CurveAnimationConfig.easeOut;
-  static const linearToEaseOut = CurveAnimationConfig.linearToEaseOut;
-  static const easeOutSine = CurveAnimationConfig.easeOutSine;
-  static const easeOutQuad = CurveAnimationConfig.easeOutQuad;
-  static const easeOutCubic = CurveAnimationConfig.easeOutCubic;
-  static const easeOutQuart = CurveAnimationConfig.easeOutQuart;
-  static const easeOutQuint = CurveAnimationConfig.easeOutQuint;
-  static const easeOutExpo = CurveAnimationConfig.easeOutExpo;
-  static const easeOutCirc = CurveAnimationConfig.easeOutCirc;
-  static const easeOutBack = CurveAnimationConfig.easeOutBack;
-  static const easeInOut = CurveAnimationConfig.easeInOut;
-  static const easeInOutSine = CurveAnimationConfig.easeInOutSine;
-  static const easeInOutQuad = CurveAnimationConfig.easeInOutQuad;
-  static const easeInOutCubic = CurveAnimationConfig.easeInOutCubic;
-  static const easeInOutCubicEmphasized =
-      CurveAnimationConfig.easeInOutCubicEmphasized;
-  static const easeInOutQuart = CurveAnimationConfig.easeInOutQuart;
-  static const easeInOutQuint = CurveAnimationConfig.easeInOutQuint;
-  static const easeInOutExpo = CurveAnimationConfig.easeInOutExpo;
-  static const easeInOutCirc = CurveAnimationConfig.easeInOutCirc;
-  static const easeInOutBack = CurveAnimationConfig.easeInOutBack;
-  static const fastOutSlowIn = CurveAnimationConfig.fastOutSlowIn;
-  static const slowMiddle = CurveAnimationConfig.slowMiddle;
-  static const bounceIn = CurveAnimationConfig.bounceIn;
-  static const bounceOut = CurveAnimationConfig.bounceOut;
-  static const bounceInOut = CurveAnimationConfig.bounceInOut;
-  static const elasticIn = CurveAnimationConfig.elasticIn;
-  static const elasticOut = CurveAnimationConfig.elasticOut;
-  static const elasticInOut = CurveAnimationConfig.elasticInOut;
-=======
   factory AnimationConfig.curve({
     required Duration duration,
     required Curve curve,
@@ -222,7 +172,6 @@
   }) => CurveAnimationConfig.elasticInOut(duration, onEnd: onEnd);
   factory AnimationConfig.linear(Duration duration, {VoidCallback? onEnd}) =>
       CurveAnimationConfig.linear(duration, onEnd: onEnd);
->>>>>>> 8d57f63b
 
   const AnimationConfig();
 
