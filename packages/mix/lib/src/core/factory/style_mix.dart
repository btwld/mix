// ignore_for_file: non_constant_identifier_names, constant_identifier_names, long-parameter-list, prefer-named-boolean-parameters

import 'package:flutter/widgets.dart';

import '../../attributes/animated/animated_data.dart';
import '../../internal/helper_util.dart';
import '../../specs/spec_util.dart';
import '../../variants/variant_attribute.dart';
import '../attributes_map.dart';
import '../element.dart';
import '../spec.dart';
import '../variant.dart';
import 'mix_data.dart';

/// A utility class for managing a collection of styling attributes and variants.
///
/// The `Style` class is used to encapsulate a set of styling attributes and
/// variants which can be applied to a widget. This class provides several
/// factory constructors and utility methods to help create, manipulate, and
/// merge collections of styling attributes and variants.
///
/// Example:
/// ```dart
/// final style = Style(attribute1, attribute2, attribute3);
/// final updatedStyle = style.variant(myVariant);
/// ```
class Style extends StyleElement {
  /// Visual attributes contained in this mix.
  final AttributeMap<SpecAttribute> styles;

  /// The variant attributes contained in this mix.
  final AttributeMap<VariantAttribute> variants;

  /// A constant, empty mix for use with const constructor widgets.
  ///
  /// This can be used as a default or initial value where a `Style` is required.
  const Style.empty()
      : styles = const AttributeMap.empty(),
        variants = const AttributeMap.empty();

  const Style._({required this.styles, required this.variants});

  /// Creates a new `Style` instance with a specified list of [StyleElement]s.
  ///
  /// This factory constructor initializes a `Style` with a list of
  /// style elements provided as individual parameters. Only non-null elements
  /// are included in the resulting `Style`. Since Attribute extends StyleElement,
  /// this is backward compatible with existing code.
  ///
  /// There is no specific reason for only 20 parameters. This is just a
  /// reasonable number of parameters to support. If you need more than 20,
  /// consider breaking up your mixes into many style mixes that can be applied
  /// or use the `Style.create` constructor.
  ///
  /// Example:
  /// ```dart
  /// final style = Style(attribute1, attribute2, attribute3);
  /// ```
  factory Style([
    StyleElement? p1,
    StyleElement? p2,
    StyleElement? p3,
    StyleElement? p4,
    StyleElement? p5,
    StyleElement? p6,
    StyleElement? p7,
    StyleElement? p8,
    StyleElement? p9,
    StyleElement? p10,
    StyleElement? p11,
    StyleElement? p12,
    StyleElement? p13,
    StyleElement? p14,
    StyleElement? p15,
    StyleElement? p16,
    StyleElement? p17,
    StyleElement? p18,
    StyleElement? p19,
    StyleElement? p20,
  ]) {
    final params = [
      p1, p2, p3, p4, p5, p6, p7, p8, p9, p10, //
      p11, p12, p13, p14, p15, p16, p17, p18, p19, p20,
    ].whereType<StyleElement>();

    return Style.create(params);
  }

  /// Constructs a `Style` from an iterable of [StyleElement] instances.
  ///
  /// This factory constructor segregates the style elements into visual and variant
  /// attributes, initializing a new `Style` with these segregated collections.
  /// Since Attribute extends StyleElement, this is backward compatible.
  ///
  /// Example:
  /// ```dart
  /// final style = Style.create([attribute1, attribute2]);
  /// ```
  factory Style.create(Iterable<StyleElement> elements) {
    final applyVariants = <VariantAttribute>[];
    final styleList = <SpecAttribute>[];

    for (final element in elements) {
      switch (element) {
        case SpecAttribute():
          styleList.add(element);
        case VariantAttribute():
          applyVariants.add(element);
        case SpecUtility():
          if (element.attributeValue != null) {
            final nestedStyle = Style.create([element.attributeValue!]);
            styleList.addAll(nestedStyle.styles.values);
            applyVariants.addAll(nestedStyle.variants.values);
          }
        case Style():
          // Handle nested Style instances by flattening them
          styleList.addAll(element.styles.values);
          applyVariants.addAll(element.variants.values);
        default:
          // For other StyleElement types (like Mixable/DTOs), we don't support them yet
          throw FlutterError.fromParts([
            ErrorSummary(
              'Unsupported StyleElement type encountered in Style creation.',
            ),
            ErrorDescription(
              'The StyleElement of type ${element.runtimeType} is not supported.',
            ),
            ErrorHint(
              'StyleElements must be subclasses of one of the following types: '
              'SpecAttribute, VariantAttribute, SpecUtility, or Style. '
              'For DTOs, use utility functions like \$box.color() instead of direct DTOs.',
            ),
          ]);
      }
    }

    return Style._(
      styles: AttributeMap(styleList),
      variants: AttributeMap(applyVariants),
    );
  }

  /// Combines a positional list of [mixes] into a single `Style`.
  ///
  /// This factory constructor iterates through the list of [mixes] params, merging
  /// each mix with the previous mix and returning the final combined `Style`.
  ///
  /// Example:
  /// ```dart
  /// final combinedStyle = Style.combine([style1, style2, style3]);
  /// ```
  static Style combine(Iterable<Style> mixes) {
    return mixes.isEmpty
        ? const Style.empty()
        : mixes.reduce((combinedStyle, mix) => combinedStyle.merge(mix));
  }

  /// Returns all utilities, allowing you to use your own namespace
  static MixUtilities utilities() => const MixUtilities();

<<<<<<< HEAD
=======
  @Deprecated(
    'The "asAttribute" method is deprecated and will be removed in a v2.0. '
    'Please use the Style instance directly.',
  )
>>>>>>> f8493312
  static get asAttribute => const SpreadFunctionParams<StyleElement, Style>(
        Style.create,
      );

  bool get isAnimated => this is AnimatedStyle;

  /// Returns a list of all style elements contained in this mix.
  ///
  /// This includes both visual and variant attributes.
  Iterable<StyleElement> get values => [...styles.values, ...variants.values];

  /// Returns true if this Style does not contain any attributes or variants.
  bool get isEmpty => styles.isEmpty && variants.isEmpty;

  /// Returns false if this Style contains any attributes or variants.
  bool get isNotEmpty => !isEmpty;

  /// Returns the length of the list of attributes contained in this mix.
  ///
  /// This includes both visual and variant attributes.
  int get length => values.length;

  /// Allows to create a new `Style` by using this mix as a base and adding additional style elements.
  SpreadFunctionParams<StyleElement, Style> get add =>
      SpreadFunctionParams(addAll);

  /// Selects a single or positional params list of [Variant] and returns a new `Style` with the selected variants.
  ///
  /// If the [applyVariant] is not initially part of the `Style`, this method returns this mix without any changes.
  /// Otherwise, the method merges the attributes of the selected [applyVariant] into a new `Style` instance.
  SpreadFunctionParams<Variant, Style> get applyVariant =>
      SpreadFunctionParams(applyVariants);

  Style addAll(Iterable<StyleElement> elements) {
    return merge(Style.create(elements));
  }

  MixData of(BuildContext context) => MixData.create(context, this);

  /// Returns a `AnimatedStyle` from this `Style` with the provided [duration] and [curve].
  AnimatedStyle animate({
    Duration? duration,
    Curve? curve,
    VoidCallback? onEnd,
  }) {
    return AnimatedStyle._(
      styles: styles,
      variants: variants,
      animated: AnimatedData(duration: duration, curve: curve, onEnd: onEnd),
    );
  }

  /// Returns a new `Style` with the provided [styles] and [variants] merged with this mix's values.
  ///
  /// If [styles] or [variants] is null, the corresponding attribute map of this mix is used.
  Style copyWith({
    AttributeMap<SpecAttribute>? styles,
    AttributeMap<VariantAttribute>? variants,
  }) {
    return Style._(
      styles: styles ?? this.styles,
      variants: variants ?? this.variants,
    );
  }

  /// Selects multiple [Variant] instances and returns a new `Style` with the selected variants.
  ///
  /// If the [applyVariants] list is empty, returns this mix without any changes.
  /// Otherwise, the method merges the attributes of the selected variants into a new `Style` instance.
  ///
  /// Example:
  /// ```dart
  /// final outlinedVariant = Variant('outlined');
  /// final smallVariant = Variant('small');
  /// final style = Style(
  ///   attr1,
  ///   attr2,
  ///   outlinedVariant(attr3, attr4),
  ///   smallVariant(attr5),
  /// );
  /// final outlinedSmallMix = style.applyVariants([outlinedVariant, smallVariant]);
  /// ```
  ///
  /// In this example:
  /// - Two `Variant` instances `outlinedVariant` and `smallVariant` are created.
  /// - An initial `Style` instance `style` is created with `attr1` and `attr2`, along with the two variants.
  /// - The `applyVariants` method is called on the `Style` instance with a list of `outlinedVariant` and `smallVariant` as the argument.
  /// - The `applyVariants` method returns a new `Style` instance `outlinedSmallMix` with the attributes of the selected variants merged.
  /// - The resulting `outlinedSmallMix` is equivalent to `Style(attr1, attr2, attr3, attr4, attr5)`.
  ///
  /// Note:
  /// The attributes from the selected variants (`attr3`, `attr4`, and `attr5`) are not applied to the `Style` instance until the `applyVariants` method is called.
  Style applyVariants(List<Variant> selectedVariants) {
    /// Return the original Style if no variants were selected
    if (selectedVariants.isEmpty) {
      return this;
    }

    /// Initializing two empty lists that store the matched and remaining `Variants`, respectively.
    final matchedVariants = <VariantAttribute>[];
    final remainingVariants = <VariantAttribute>[];

    /// Loop over all VariantAttributes in variants only once instead of a nested loop,
    /// checking if each one matches with the selected variants.
    /// If it does, add it to the matchedVariants, else add it to remainingVariants.
    for (final variant in variants.values) {
      if (variant.matches(selectedVariants)) {
        matchedVariants.add(variant);
      } else {
        final remainingVariant = variant.removeVariants(selectedVariants);
        if (remainingVariant != null) {
          remainingVariants.add(remainingVariant);
        }
      }
    }

    final updatedStyle = Style._(
      styles: styles,
      variants: AttributeMap(remainingVariants),
    );

    /// If not a single variant was matched, return the original Style.
    if (matchedVariants.isEmpty) {
      return updatedStyle;
    }

    /// Create a Style from the matched variants.
    final styleToApply =
        Style.combine(matchedVariants.map((e) => e.value).toList());

    /// Merge the new Style created with the existing Style, excluding the matched variants.
    final mergedStyle = updatedStyle.merge(styleToApply);

    /// Apply all variants and return the final Style.
    return mergedStyle.applyVariants(selectedVariants);
  }

  /// Deprecated: This method is no longer needed.
  ///
  /// You can now pass a Style instance directly without wrapping it in a call.
  /// For example, instead of `style()`, just use `style`.
  @Deprecated('Pass the Style instance directly instead of using style()')
  Style call() => this;

  /// Picks and applies only the attributes within the specified [Variant] instances, and returns a new `Style`.
  ///
  /// Unlike `applyVariants`, `pickVariants` ignores all other attributes initially present in the `Style`.
  ///
  /// If the list of [pickVariants] is empty, returns a new empty `Style`.
  ///
  /// Example:
  /// ```dart
  /// final outlinedVariant = Variant('outlined');
  /// final smallVariant = Variant('small');
  /// final style = Style(attr1, attr2, outlinedVariant(buttonAttr1, buttonAttr2), smallVariant(buttonAttr3));
  /// final pickedMix = style.pickVariants([outlinedVariant, smallVariant]);
  /// ```
  ///
  /// In this example:
  /// - Two `Variant` instances `outlinedVariant` and `smallVariant` are created.
  /// - An initial `Style` instance `style` is created with `attr1` and `attr2`, along with the two variants.
  /// - The `pickVariants` method is called on the `Style` instance with a list of `outlinedVariant` and `smallVariant` as the argument.
  /// - The `pickVariants` method returns a new `Style` instance `pickedMix` with only the attributes of the selected variants, ignoring `attr1` and `attr2`.
  /// - The resulting `pickedMix` is equivalent to `Style(buttonAttr1, buttonAttr2, buttonAttr3)`.
  ///
  /// Note:
  /// The attributes `attr1` and `attr2` from the initial `Style` are ignored, and only the attributes within the specified variants are picked and applied to the new `Style`.
  @visibleForTesting
  Style pickVariants(
    List<IVariant> pickedVariants, {
    bool isRecursive = false,
  }) {
    final matchedVariants = <VariantAttribute>[];

    // Return an empty Style if the list of picked variants is empty

    for (final variantAttr in variants.values) {
      if (pickedVariants.contains(variantAttr.variant)) {
        matchedVariants.add(variantAttr);
      }
    }
    if (pickedVariants.isEmpty || matchedVariants.isEmpty) {
      return isRecursive ? this : const Style.empty();
    }

    final pickedStyle = Style.combine(matchedVariants.map((e) => e.value));

    return pickedStyle.pickVariants(pickedVariants, isRecursive: true);
  }

  /// Merges this mix with the provided [Style] instances and returns the resulting `Style`.
  ///
  /// This method combines the visual and variant attributes of this mix and the provided [Style] instances.
  /// If a null value is provided for any of the parameters, it is ignored.
  ///
  /// This method combines the visual and variant attributes of this mix and the provided [mix].
  @override
  Style merge(Style? style) {
    if (style == null) return this;

    final mergedStyles = styles.merge(style.styles);
    final mergedVariants = variants.merge(style.variants);

    if (style is AnimatedStyle) {
      return AnimatedStyle._(
        styles: mergedStyles,
        variants: mergedVariants,
        animated: style.animated,
      );
    }

    return copyWith(styles: mergedStyles, variants: mergedVariants);
  }

  @override
  List<Object?> get props => [styles, variants];
}

class AnimatedStyle extends Style {
  final AnimatedData animated;

  const AnimatedStyle._({
    required super.styles,
    required super.variants,
    required this.animated,
  }) : super._();

  factory AnimatedStyle(
    Style style, {
    required Duration duration,
    required Curve curve,
    VoidCallback? onEnd,
  }) {
    return AnimatedStyle._(
      styles: style.styles,
      variants: style.variants,
      animated: AnimatedData(duration: duration, curve: curve, onEnd: onEnd),
    );
  }

  /// Returns a new `Style` with the provided [styles] and [variants] merged with this mix's values.
  ///
  /// If [styles] or [variants] is null, the corresponding attribute map of this mix is used.
  @override
  AnimatedStyle copyWith({
    AttributeMap<SpecAttribute>? styles,
    AttributeMap<VariantAttribute>? variants,
    AnimatedData? animated,
  }) {
    return AnimatedStyle._(
      styles: styles ?? this.styles,
      variants: variants ?? this.variants,
      animated: animated ?? this.animated,
    );
  }

  @override
  Style applyVariants(List<Variant> selectedVariants) {
    final newStyle = super.applyVariants(selectedVariants);

    return AnimatedStyle._(
      styles: newStyle.styles,
      variants: newStyle.variants,
      animated: animated,
    );
  }
}<|MERGE_RESOLUTION|>--- conflicted
+++ resolved
@@ -158,13 +158,10 @@
   /// Returns all utilities, allowing you to use your own namespace
   static MixUtilities utilities() => const MixUtilities();
 
-<<<<<<< HEAD
-=======
   @Deprecated(
     'The "asAttribute" method is deprecated and will be removed in a v2.0. '
     'Please use the Style instance directly.',
   )
->>>>>>> f8493312
   static get asAttribute => const SpreadFunctionParams<StyleElement, Style>(
         Style.create,
       );
