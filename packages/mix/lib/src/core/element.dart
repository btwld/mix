import 'package:flutter/foundation.dart';

import '../internal/compare_mixin.dart';
import 'factory/mix_data.dart';
import 'spec.dart';
import 'utility.dart';

abstract class StyleElement with EqualityMixin {
  const StyleElement();

  // Used as the key to determine how
  // attributes get merged
  Object get mergeKey => runtimeType;

  /// Merges this object with [other], returning a new object of type [T].
  StyleElement merge(covariant StyleElement? other);
}

@Deprecated('Use StyleElement instead')
typedef Attribute = StyleElement;

@Deprecated('Use StyleAttribute instead')
typedef StyledAttribute = SpecAttribute;

@Deprecated('Use Mixable instead')
typedef Dto<Value> = Mixable<Value>;

<<<<<<< HEAD
abstract class Mixable<Value> extends StyleElement with Diagnosticable {
=======
abstract class Mixable<Value> with EqualityMixin {
>>>>>>> ef679e36
  const Mixable();

  Value resolve(MixContext mix);
  Mixable<Value> merge(covariant Mixable<Value>? other);
}

// Define a mixin for properties that have default values
mixin HasDefaultValue<Value> {
  @protected
  Value get defaultValue;
}

abstract class DtoUtility<A extends StyleElement, D extends Mixable<Value>,
    Value> extends MixUtility<A, D> {
  final D Function(Value) _fromValue;
  const DtoUtility(super.builder, {required D Function(Value) valueToDto})
      : _fromValue = valueToDto;

  A only();

  A as(Value value) => builder(_fromValue(value));
}

// /// Provides the ability to merge this object with another of the same type.
// ///
// /// Defines a single method, [merge], which takes another object of type [T]
// /// and returns a new object representing the merged result.
// ///
// /// Typically used by classes like [MixableDto] or [StyleAttribute] that need to merge
// /// instances of the same type.
// mixin MergeableMixin<T> {
//   /// Merges this object with [other], returning a new object of type [T].
//   T merge(covariant T? other);
//   // Used as the key to determine how
//   // attributes get merged
//   Object get mergeKey => runtimeType;
// }<|MERGE_RESOLUTION|>--- conflicted
+++ resolved
@@ -25,11 +25,7 @@
 @Deprecated('Use Mixable instead')
 typedef Dto<Value> = Mixable<Value>;
 
-<<<<<<< HEAD
 abstract class Mixable<Value> extends StyleElement with Diagnosticable {
-=======
-abstract class Mixable<Value> with EqualityMixin {
->>>>>>> ef679e36
   const Mixable();
 
   Value resolve(MixContext mix);
