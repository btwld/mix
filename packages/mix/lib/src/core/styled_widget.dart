--- conflicted
+++ resolved
@@ -1,11 +1,6 @@
 import 'package:flutter/widgets.dart';
 
-<<<<<<< HEAD
-import '../internal/widget_state/interactive_widget.dart';
-import '../modifiers/modifiers.dart';
-=======
 import '../modifiers/internal/render_widget_modifier.dart';
->>>>>>> 1654eb19
 import 'core.dart';
 import 'internal/widget_state/interactive_widget.dart';
 
@@ -51,11 +46,7 @@
     BuildContext context,
     Widget Function(BuildContext context) builder,
   ) {
-<<<<<<< HEAD
-    return InteractiveBuilder(builder: (context) {
-=======
     return _InteractiveBuilder(builder: (context) {
->>>>>>> 1654eb19
       final inheritedMix = inherit ? Mix.maybeOfInherited(context) : null;
 
       final mix = style.of(context);
