// ignore_for_file: prefer_relative_imports,avoid-importing-entrypoint-exports

import 'package:flutter/foundation.dart';
import 'package:flutter/material.dart';
import 'package:flutter/widgets.dart';
import 'package:mix/mix.dart';

import '../../internal/diagnostic_properties_builder_ext.dart';

/// A Data transfer object that represents a [TextStyle] value.
/// Can be either a direct value or a token reference.
@immutable
sealed class TextStyleDto extends Mixable<TextStyle> with Diagnosticable {
  const TextStyleDto._();

  factory TextStyleDto.value(TextStyle value) = ValueTextStyleDto.value;
  const factory TextStyleDto.token(MixableToken<TextStyle> token) =
      TokenTextStyleDto;
  const factory TextStyleDto.composite(List<TextStyleDto> items) =
      _CompositeTextStyleDto;

  const factory TextStyleDto({
    ColorDto? color,
    ColorDto? backgroundColor,
    Mixable<double>? fontSize,
    Mixable<FontWeight>? fontWeight,
    Mixable<FontStyle>? fontStyle,
    Mixable<double>? letterSpacing,
    Mixable<String>? debugLabel,
    Mixable<double>? wordSpacing,
    Mixable<TextBaseline>? textBaseline,
    List<ShadowDto>? shadows,
    List<FontFeature>? fontFeatures,
    Mixable<TextDecoration>? decoration,
    ColorDto? decorationColor,
    Mixable<TextDecorationStyle>? decorationStyle,
    List<FontVariation>? fontVariations,
    Mixable<double>? height,
    Paint? foreground,
    Paint? background,
    Mixable<double>? decorationThickness,
    Mixable<String>? fontFamily,
    List<String>? fontFamilyFallback,
  }) = ValueTextStyleDto;

  // Convert resolved TextStyle back to DTO
  static ValueTextStyleDto fromValue(TextStyle style) {
    return ValueTextStyleDto(
      background: style.background,
      backgroundColor: style.backgroundColor != null
          ? ColorDto.value(style.backgroundColor!)
          : null,
      color: style.color != null ? ColorDto.value(style.color!) : null,
      debugLabel:
          style.debugLabel != null ? Mixable.value(style.debugLabel!) : null,
      decoration:
          style.decoration != null ? Mixable.value(style.decoration!) : null,
      decorationColor: style.decorationColor != null
          ? ColorDto.value(style.decorationColor!)
          : null,
      decorationStyle: style.decorationStyle != null
          ? Mixable.value(style.decorationStyle!)
          : null,
      decorationThickness: style.decorationThickness != null
          ? Mixable.value(style.decorationThickness!)
          : null,
      fontFamily:
          style.fontFamily != null ? Mixable.value(style.fontFamily!) : null,
      fontFamilyFallback: style.fontFamilyFallback,
      fontVariations: style.fontVariations,
      fontFeatures: style.fontFeatures,
      fontSize: style.fontSize != null ? Mixable.value(style.fontSize!) : null,
      fontStyle:
          style.fontStyle != null ? Mixable.value(style.fontStyle!) : null,
      fontWeight:
          style.fontWeight != null ? Mixable.value(style.fontWeight!) : null,
      foreground: style.foreground,
      height: style.height != null ? Mixable.value(style.height!) : null,
      letterSpacing: style.letterSpacing != null
          ? Mixable.value(style.letterSpacing!)
          : null,
      // Note: shadows, fontFeatures, fontVariations, foreground, background, fontFamilyFallback
      // are kept as-is since they're not simple scalars
      shadows: style.shadows?.map((s) => s.toDto()).toList(),
      textBaseline: style.textBaseline != null
          ? Mixable.value(style.textBaseline!)
          : null,
      wordSpacing:
          style.wordSpacing != null ? Mixable.value(style.wordSpacing!) : null,
    );
  }

  // Merges this TextStyleDto with another one
  @override
  TextStyleDto merge(TextStyleDto? other) {
    if (other == null) return this;

    return switch ((this, other)) {
      (ValueTextStyleDto a, ValueTextStyleDto b) => a._mergeWith(b),
      (_CompositeTextStyleDto(:var items), _) =>
        TextStyleDto.composite([...items, other]),
      (_, _CompositeTextStyleDto()) => other,
      _ => TextStyleDto.composite([this, other]),
    };
  }
}

<<<<<<< HEAD
final class ValueTextStyleDto extends TextStyleDto {
  final Mixable<String>? fontFamily;
  final Mixable<FontWeight>? fontWeight;
  final Mixable<FontStyle>? fontStyle;
  final Mixable<double>? fontSize;
  final Mixable<double>? letterSpacing;
  final Mixable<double>? wordSpacing;
  final Mixable<TextBaseline>? textBaseline;
=======
// TODO: Look for ways to consolidate TextStyleDto and TextStyleData
// If we remove TextStyle from tokens, it means we don't need a list of resolvable values
// to be resolved once we have a context. We can merge the values directly, simplifying the code,
// and this will allow more predictable behavior overall.
@MixableType(components: GeneratedPropertyComponents.none)
base class TextStyleData extends Mixable<TextStyle>
    with _$TextStyleData {
  final String? fontFamily;
  final FontWeight? fontWeight;
  final FontStyle? fontStyle;
  final double? fontSize;
  final double? letterSpacing;
  final double? wordSpacing;
  final TextBaseline? textBaseline;
>>>>>>> 319a0699
  final ColorDto? color;
  final ColorDto? backgroundColor;
  final List<ShadowDto>? shadows;
  final List<FontFeature>? fontFeatures;
  final List<FontVariation>? fontVariations;
  final Mixable<TextDecoration>? decoration;
  final ColorDto? decorationColor;
  final Mixable<TextDecorationStyle>? decorationStyle;
  final Mixable<String>? debugLabel;
  final Mixable<double>? height;
  final Paint? foreground;
  final Paint? background;
  final Mixable<double>? decorationThickness;
  final List<String>? fontFamilyFallback;

  const ValueTextStyleDto({
    this.background,
    this.backgroundColor,
    this.color,
    this.debugLabel,
    this.decoration,
    this.decorationColor,
    this.decorationStyle,
    this.decorationThickness,
    this.fontFamily,
    this.fontFamilyFallback,
    this.fontVariations,
    this.fontFeatures,
    this.fontSize,
    this.fontStyle,
    this.fontWeight,
    this.foreground,
    this.height,
    this.letterSpacing,
    this.shadows,
    this.textBaseline,
    this.wordSpacing,
  }) : super._();

  factory ValueTextStyleDto.value(TextStyle value) {
    return ValueTextStyleDto(
      background: value.background,
      backgroundColor: value.backgroundColor?.toDto(),
      color: value.color?.toDto(),
      debugLabel:
          value.debugLabel != null ? Mixable.value(value.debugLabel!) : null,
      decoration:
          value.decoration != null ? Mixable.value(value.decoration!) : null,
      decorationColor: value.decorationColor?.toDto(),
      decorationStyle: value.decorationStyle != null
          ? Mixable.value(value.decorationStyle!)
          : null,
      decorationThickness: value.decorationThickness != null
          ? Mixable.value(value.decorationThickness!)
          : null,
      fontFamily:
          value.fontFamily != null ? Mixable.value(value.fontFamily!) : null,
      fontFamilyFallback: value.fontFamilyFallback,
      fontVariations: value.fontVariations,
      fontFeatures: value.fontFeatures,
      fontSize: value.fontSize != null ? Mixable.value(value.fontSize!) : null,
      fontStyle:
          value.fontStyle != null ? Mixable.value(value.fontStyle!) : null,
      fontWeight:
          value.fontWeight != null ? Mixable.value(value.fontWeight!) : null,
      foreground: value.foreground,
      height: value.height != null ? Mixable.value(value.height!) : null,
      letterSpacing: value.letterSpacing != null
          ? Mixable.value(value.letterSpacing!)
          : null,
      shadows: value.shadows?.map((s) => s.toDto()).toList(),
      textBaseline: value.textBaseline != null
          ? Mixable.value(value.textBaseline!)
          : null,
      wordSpacing:
          value.wordSpacing != null ? Mixable.value(value.wordSpacing!) : null,
    );
  }

  ValueTextStyleDto _mergeWith(ValueTextStyleDto other) {
    return ValueTextStyleDto(
      background: other.background ?? background,
      backgroundColor: backgroundColor?.merge(other.backgroundColor) ??
          other.backgroundColor,
      color: color?.merge(other.color) ?? other.color,
      debugLabel: debugLabel?.merge(other.debugLabel) ?? other.debugLabel,
      decoration: decoration?.merge(other.decoration) ?? other.decoration,
      decorationColor: decorationColor?.merge(other.decorationColor) ??
          other.decorationColor,
      decorationStyle: decorationStyle?.merge(other.decorationStyle) ??
          other.decorationStyle,
      decorationThickness:
          decorationThickness?.merge(other.decorationThickness) ??
              other.decorationThickness,
      fontFamily: fontFamily?.merge(other.fontFamily) ?? other.fontFamily,
      fontFamilyFallback: other.fontFamilyFallback ?? fontFamilyFallback,
      fontVariations: other.fontVariations ?? fontVariations,
      fontFeatures: other.fontFeatures ?? fontFeatures,
      fontSize: fontSize?.merge(other.fontSize) ?? other.fontSize,
      fontStyle: fontStyle?.merge(other.fontStyle) ?? other.fontStyle,
      fontWeight: fontWeight?.merge(other.fontWeight) ?? other.fontWeight,
      foreground: other.foreground ?? foreground,
      height: height?.merge(other.height) ?? other.height,
      letterSpacing:
          letterSpacing?.merge(other.letterSpacing) ?? other.letterSpacing,
      // Non-scalar fields - other takes precedence
      shadows: other.shadows ?? shadows,
      textBaseline:
          textBaseline?.merge(other.textBaseline) ?? other.textBaseline,
      wordSpacing: wordSpacing?.merge(other.wordSpacing) ?? other.wordSpacing,
    );
  }

  @override
  TextStyle resolve(MixContext mix) {
    return TextStyle(
      color: color?.resolve(mix),
      backgroundColor: backgroundColor?.resolve(mix),
      fontSize: fontSize?.resolve(mix),
      fontWeight: fontWeight?.resolve(mix),
      fontStyle: fontStyle?.resolve(mix),
      letterSpacing: letterSpacing?.resolve(mix),
      wordSpacing: wordSpacing?.resolve(mix),
      textBaseline: textBaseline?.resolve(mix),
      height: height?.resolve(mix),
      foreground: foreground,
      background: background,
      shadows: shadows?.map((s) => s.resolve(mix)).toList(),
      fontFeatures: fontFeatures,
      fontVariations: fontVariations,
      decoration: decoration?.resolve(mix),
      decorationColor: decorationColor?.resolve(mix),
      decorationStyle: decorationStyle?.resolve(mix),
      decorationThickness: decorationThickness?.resolve(mix),
      debugLabel: debugLabel?.resolve(mix),
      fontFamily: fontFamily?.resolve(mix),
      fontFamilyFallback: fontFamilyFallback,
    );
  }

  @override
  void debugFillProperties(DiagnosticPropertiesBuilder properties) {
    super.debugFillProperties(properties);
    properties.addUsingDefault('background', background);
    properties.addUsingDefault('backgroundColor', backgroundColor);
    properties.addUsingDefault('color', color);
    properties.addUsingDefault('debugLabel', debugLabel);
    properties.addUsingDefault('decoration', decoration);
    properties.addUsingDefault('decorationColor', decorationColor);
    properties.addUsingDefault('decorationStyle', decorationStyle);
    properties.addUsingDefault('decorationThickness', decorationThickness);
    properties.addUsingDefault('fontFamily', fontFamily);
    properties.addUsingDefault('fontFamilyFallback', fontFamilyFallback);
    properties.addUsingDefault('fontVariations', fontVariations);
    properties.addUsingDefault('fontFeatures', fontFeatures);
    properties.addUsingDefault('fontSize', fontSize);
    properties.addUsingDefault('fontStyle', fontStyle);
    properties.addUsingDefault('fontWeight', fontWeight);
    properties.addUsingDefault('foreground', foreground);
    properties.addUsingDefault('height', height);
    properties.addUsingDefault('letterSpacing', letterSpacing);
    properties.addUsingDefault('shadows', shadows);
    properties.addUsingDefault('textBaseline', textBaseline);
    properties.addUsingDefault('wordSpacing', wordSpacing);
  }

  @override
  List<Object?> get props => [
        color,
        backgroundColor,
        fontSize,
        fontWeight,
        fontStyle,
        letterSpacing,
        wordSpacing,
        textBaseline,
        decoration,
        decorationColor,
        decorationStyle,
        decorationThickness,
        fontFamily,
        height,
        debugLabel,
        shadows,
        fontFeatures,
        fontVariations,
        foreground,
        background,
        fontFamilyFallback,
      ];
}

<<<<<<< HEAD
final class TokenTextStyleDto extends TextStyleDto {
  final MixableToken<TextStyle> token;
=======
@MixableType(
  components: GeneratedPropertyComponents.none,
  mergeLists: false,
)
final class TextStyleDto extends Mixable<TextStyle>
    with _$TextStyleDto {
  final List<TextStyleData> value;
  @MixableConstructor()
  const TextStyleDto._({this.value = const []});
>>>>>>> 319a0699

  const TokenTextStyleDto(this.token) : super._();

  @override
  TextStyle resolve(MixContext mix) {
    return mix.scope.getToken(token, mix.context);
  }

  @override
  TextStyleDto merge(TextStyleDto? other) => other ?? this;

  @override
  void debugFillProperties(DiagnosticPropertiesBuilder properties) {
    super.debugFillProperties(properties);
    properties.add(DiagnosticsProperty('token', token.name));
  }

  @override
  List<Object?> get props => [token];
}

@immutable
class _CompositeTextStyleDto extends TextStyleDto {
  final List<TextStyleDto> items;

  const _CompositeTextStyleDto(this.items) : super._();

  @override
  TextStyle resolve(MixContext mix) {
    if (items.isEmpty) return const TextStyle();

    // Process all items as DTOs
    ValueTextStyleDto? mergedDto;

    for (final item in items) {
      final currentDto = switch (item) {
        ValueTextStyleDto() => item,
        TokenTextStyleDto() => TextStyleDto.fromValue(item.resolve(mix)),
        _CompositeTextStyleDto() => TextStyleDto.fromValue(item.resolve(mix)),
      };

      // Merge with accumulated result
      mergedDto = mergedDto?._mergeWith(currentDto) ?? currentDto;
    }

    // Final resolution
    return mergedDto?.resolve(mix) ?? const TextStyle();
  }

  @override
  List<Object?> get props => [items];
}

// Extension for easy conversion
extension TextStyleExt on TextStyle {
  TextStyleDto toDto() => TextStyleDto.value(this);
}<|MERGE_RESOLUTION|>--- conflicted
+++ resolved
@@ -105,16 +105,6 @@
   }
 }
 
-<<<<<<< HEAD
-final class ValueTextStyleDto extends TextStyleDto {
-  final Mixable<String>? fontFamily;
-  final Mixable<FontWeight>? fontWeight;
-  final Mixable<FontStyle>? fontStyle;
-  final Mixable<double>? fontSize;
-  final Mixable<double>? letterSpacing;
-  final Mixable<double>? wordSpacing;
-  final Mixable<TextBaseline>? textBaseline;
-=======
 // TODO: Look for ways to consolidate TextStyleDto and TextStyleData
 // If we remove TextStyle from tokens, it means we don't need a list of resolvable values
 // to be resolved once we have a context. We can merge the values directly, simplifying the code,
@@ -129,7 +119,6 @@
   final double? letterSpacing;
   final double? wordSpacing;
   final TextBaseline? textBaseline;
->>>>>>> 319a0699
   final ColorDto? color;
   final ColorDto? backgroundColor;
   final List<ShadowDto>? shadows;
@@ -322,10 +311,6 @@
       ];
 }
 
-<<<<<<< HEAD
-final class TokenTextStyleDto extends TextStyleDto {
-  final MixableToken<TextStyle> token;
-=======
 @MixableType(
   components: GeneratedPropertyComponents.none,
   mergeLists: false,
@@ -335,7 +320,6 @@
   final List<TextStyleData> value;
   @MixableConstructor()
   const TextStyleDto._({this.value = const []});
->>>>>>> 319a0699
 
   const TokenTextStyleDto(this.token) : super._();
 
