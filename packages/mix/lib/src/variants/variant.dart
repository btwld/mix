--- conflicted
+++ resolved
@@ -7,12 +7,6 @@
 import '../core/style.dart';
 
 /// Base class for all variant types.
-<<<<<<< HEAD
-///
-/// Conditionally applies styling based on manual application
-/// or automatic context conditions.
-=======
->>>>>>> 38dcb937
 @immutable
 sealed class Variant {
   const Variant();
@@ -23,11 +17,7 @@
   String get key;
 }
 
-<<<<<<< HEAD
-/// Manual variants applied only when explicitly requested.
-=======
 /// Manual variants applied when explicitly requested.
->>>>>>> 38dcb937
 @immutable
 class NamedVariant extends Variant {
   final String name;
@@ -156,11 +146,7 @@
 /// Variant that dynamically builds a Style based on build context.
 @immutable
 class ContextVariantBuilder<S extends Style<Object?>> extends Variant {
-<<<<<<< HEAD
-  /// Function that builds a Style from the given BuildContext.
-=======
   /// Function that builds a Style from context
->>>>>>> 38dcb937
   final S Function(BuildContext) fn;
 
   const ContextVariantBuilder(this.fn);
@@ -176,11 +162,7 @@
   @override
   String get key => fn.hashCode.toString();
 
-<<<<<<< HEAD
-  /// Builds a Style from the given BuildContext.
-=======
   /// Build a Style from context
->>>>>>> 38dcb937
   S build(BuildContext context) => fn(context);
 }
 
