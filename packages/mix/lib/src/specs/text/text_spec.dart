// ignore_for_file: prefer_relative_imports,avoid-importing-entrypoint-exports,
import 'package:flutter/widgets.dart';
import 'package:mix/mix.dart';
import 'package:mix_annotations/mix_annotations.dart';

part 'text_spec.g.dart';

@MixableSpec()
final class TextSpec extends Spec<TextSpec> with _$TextSpec {
  final TextOverflow? overflow;
  final StrutStyle? strutStyle;
  final TextAlign? textAlign;
  final int? maxLines;
  final TextWidthBasis? textWidthBasis;
  final TextHeightBehavior? textHeightBehavior;
  final TextScaler? textScaler;
  final TextStyle? style;
  final TextDirection? textDirection;
  final bool? softWrap;

  @Deprecated('Use textScaler instead')
  final double? textScaleFactor;

  @MixableProperty(
    utilities: [
      MixableUtility(
        properties: [
          (path: 'uppercase', alias: 'uppercase'),
          (path: 'lowercase', alias: 'lowercase'),
          (path: 'capitalize', alias: 'capitalize'),
          (path: 'titleCase', alias: 'titleCase'),
          (path: 'sentenceCase', alias: 'sentenceCase'),
        ],
      ),
    ],
  )
  final TextDirective? directive;

  static const of = _$TextSpec.of;

  static const from = _$TextSpec.from;

  const TextSpec({
    this.overflow,
    this.strutStyle,
    this.textAlign,
    @Deprecated('Use textScaler instead') this.textScaleFactor,
    this.textScaler,
    this.maxLines,
    this.style,
    this.textWidthBasis,
    this.textHeightBehavior,
    this.textDirection,
    this.softWrap,
    this.directive,
    super.animated,
<<<<<<< HEAD
    super.modifiers,
  }) : assert(
          textScaler == null || textScaleFactor == null,
          'textScaleFactor is deprecated and cannot be specified when textScaler is specified.',
        );
=======
  });
>>>>>>> 95ae12d7

  Widget call(String text, {String? semanticLabel, Locale? locale}) {
    return isAnimated
        ? AnimatedTextSpecWidget(
            text,
            spec: this,
            semanticsLabel: semanticLabel,
            locale: locale,
            duration: animated!.duration,
            curve: animated!.curve,
          )
        : TextSpecWidget(
            text,
            spec: this,
            semanticsLabel: semanticLabel,
            locale: locale,
          );
  }
}<|MERGE_RESOLUTION|>--- conflicted
+++ resolved
@@ -54,15 +54,8 @@
     this.softWrap,
     this.directive,
     super.animated,
-<<<<<<< HEAD
     super.modifiers,
-  }) : assert(
-          textScaler == null || textScaleFactor == null,
-          'textScaleFactor is deprecated and cannot be specified when textScaler is specified.',
-        );
-=======
   });
->>>>>>> 95ae12d7
 
   Widget call(String text, {String? semanticLabel, Locale? locale}) {
     return isAnimated
