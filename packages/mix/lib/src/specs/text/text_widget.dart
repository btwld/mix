import 'package:flutter/material.dart';

import '../../core/directive.dart';
import '../../core/style_builder.dart';
import '../../core/style_spec.dart';
import '../../core/style_widget.dart';
import 'text_spec.dart';
import 'text_style.dart';

/// Displays text with Mix styling.
///
/// Applies [TextSpec] for custom text appearance.
class StyledText extends StyleWidget<TextSpec> {
  /// Creates a [StyledText] with required [text] and optional [style] or [spec].
  const StyledText(
    this.text, {
    super.style = const TextStyler.create(),
    super.styleSpec,
    super.key,
  });


  /// The text to display.
  final String text;

  @override
  Widget build(BuildContext context, TextSpec spec) {
    return Text(
      spec.textDirectives?.apply(text) ?? text,
      style: spec.style,
      strutStyle: spec.strutStyle,
      textAlign: spec.textAlign,
      textDirection: spec.textDirection,
      locale: spec.locale,
      softWrap: spec.softWrap,
      overflow: spec.overflow,
      textScaler: spec.textScaler,
      maxLines: spec.maxLines,
      semanticsLabel: spec.semanticsLabel,
      textWidthBasis: spec.textWidthBasis,
      textHeightBehavior: spec.textHeightBehavior,
      selectionColor: spec.selectionColor,
    );
  }
}

extension TextSpecWrappedWidget on StyleSpec<TextSpec> {
  /// Creates a widget that resolves this [StyleSpec<TextSpec>] with context.
<<<<<<< HEAD
  @Deprecated('Use StyledText(text, styleSpec: styleSpec) instead')
  Widget createWidget(String text) {
    return call(text);
=======
  @Deprecated(
    'Use StyleSpecBuilder directly for custom logic, or styleSpec(text) for simple cases',
  )
  Widget createWidget(String text) {
    return StyleSpecBuilder<TextSpec>(builder: (context, spec) {
      return StyledText(text, spec: spec);
    }, styleSpec: this);
>>>>>>> b4bd65d8
  }

  /// Convenient shorthand for creating a StyledText widget with this StyleSpec.
  @Deprecated('Use StyledText(text, styleSpec: styleSpec) instead')
  Widget call(String text) {
<<<<<<< HEAD
    return StyledText(text, styleSpec: this);
=======
    return StyleSpecBuilder<TextSpec>(builder: (context, spec) {
      return StyledText(text, spec: spec);
    }, styleSpec: this);
>>>>>>> b4bd65d8
  }
}<|MERGE_RESOLUTION|>--- conflicted
+++ resolved
@@ -46,30 +46,14 @@
 
 extension TextSpecWrappedWidget on StyleSpec<TextSpec> {
   /// Creates a widget that resolves this [StyleSpec<TextSpec>] with context.
-<<<<<<< HEAD
   @Deprecated('Use StyledText(text, styleSpec: styleSpec) instead')
   Widget createWidget(String text) {
     return call(text);
-=======
-  @Deprecated(
-    'Use StyleSpecBuilder directly for custom logic, or styleSpec(text) for simple cases',
-  )
-  Widget createWidget(String text) {
-    return StyleSpecBuilder<TextSpec>(builder: (context, spec) {
-      return StyledText(text, spec: spec);
-    }, styleSpec: this);
->>>>>>> b4bd65d8
   }
 
   /// Convenient shorthand for creating a StyledText widget with this StyleSpec.
   @Deprecated('Use StyledText(text, styleSpec: styleSpec) instead')
   Widget call(String text) {
-<<<<<<< HEAD
     return StyledText(text, styleSpec: this);
-=======
-    return StyleSpecBuilder<TextSpec>(builder: (context, spec) {
-      return StyledText(text, spec: spec);
-    }, styleSpec: this);
->>>>>>> b4bd65d8
   }
 }