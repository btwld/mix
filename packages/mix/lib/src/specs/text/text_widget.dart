import 'package:flutter/material.dart';

import '../../core/directive.dart';
import '../../core/style_builder.dart';
import '../../core/style_spec.dart';
import '../../core/style_widget.dart';
import 'text_spec.dart';

/// Displays text with Mix styling.
///
/// Applies [TextSpec] for custom text appearance.
class StyledText extends StyleWidget<TextSpec> {
  /// The text to display.
  final String text;

<<<<<<< HEAD
  /// Creates a [StyledText] with required [text] and optional [style] or [spec].
  const StyledText(this.text, {super.style, super.spec, super.key});

  /// Builder pattern for `StyleSpec<TextSpec>` with custom builder function.
  static Widget builder(
    StyleSpec<TextSpec> styleSpec,
    Widget Function(BuildContext context, TextSpec spec) builder,
  ) {
    return StyleSpecBuilder<TextSpec>(builder: builder, styleSpec: styleSpec);
  }
=======
  /// Creates a [StyledText] with required [text] and optional [style].
  const StyledText(
    this.text, {
    super.style = const TextStyler.create(),
    super.key,
  });
>>>>>>> 8334d499

  @override
  Widget build(BuildContext context, TextSpec spec) {
    return Text(
      spec.textDirectives?.apply(text) ?? text,
      style: spec.style,
      strutStyle: spec.strutStyle,
      textAlign: spec.textAlign,
      textDirection: spec.textDirection,
      locale: spec.locale,
      softWrap: spec.softWrap,
      overflow: spec.overflow,
      textScaler: spec.textScaler,
      maxLines: spec.maxLines,
      semanticsLabel: spec.semanticsLabel,
      textWidthBasis: spec.textWidthBasis,
      textHeightBehavior: spec.textHeightBehavior,
      selectionColor: spec.selectionColor,
    );
  }
}

/// Extension to convert [TextSpec] directly to a [StyledText] widget.
extension TextSpecWidget on TextSpec {
  /// Creates a [StyledText] widget from this [TextSpec].
  @Deprecated('Use StyledText(text, spec: this) instead')
  Widget createWidget(String text) {
    return StyledText(text, spec: this);
  }

  @Deprecated('Use StyledText(text, spec: this) instead')
  Widget call(String text) {
    return createWidget(text);
  }
}

extension TextSpecWrappedWidget on StyleSpec<TextSpec> {
  /// Creates a widget that resolves this [StyleSpec<TextSpec>] with context.
  @Deprecated(
    'Use StyledText.builder(styleSpec, builder) for custom logic, or styleSpec(text) for simple cases',
  )
  Widget createWidget(String text) {
    return StyledText.builder(this, (context, spec) {
      return StyledText(text, spec: spec);
    });
  }

  /// Convenient shorthand for creating a StyledText widget with this StyleSpec.
  Widget call(String text) {
    return createWidget(text);
  }
}<|MERGE_RESOLUTION|>--- conflicted
+++ resolved
@@ -10,10 +10,6 @@
 ///
 /// Applies [TextSpec] for custom text appearance.
 class StyledText extends StyleWidget<TextSpec> {
-  /// The text to display.
-  final String text;
-
-<<<<<<< HEAD
   /// Creates a [StyledText] with required [text] and optional [style] or [spec].
   const StyledText(this.text, {super.style, super.spec, super.key});
 
@@ -24,14 +20,9 @@
   ) {
     return StyleSpecBuilder<TextSpec>(builder: builder, styleSpec: styleSpec);
   }
-=======
-  /// Creates a [StyledText] with required [text] and optional [style].
-  const StyledText(
-    this.text, {
-    super.style = const TextStyler.create(),
-    super.key,
-  });
->>>>>>> 8334d499
+
+  /// The text to display.
+  final String text;
 
   @override
   Widget build(BuildContext context, TextSpec spec) {
