--- conflicted
+++ resolved
@@ -11,17 +11,13 @@
 ///
 /// Applies [TextSpec] for custom text appearance.
 class StyledText extends StyleWidget<TextSpec> {
-  /// Creates a [StyledText] with required [text] and optional [style] or [spec].
-<<<<<<< HEAD
-  const StyledText(this.text, {super.style, super.styleSpec, super.key});
-=======
+  /// Creates a [StyledText] with required [text] and optional [style] or [styleSpec].
   const StyledText(
     this.text, {
     super.style = const TextStyler.create(),
-    super.spec,
+    super.styleSpec,
     super.key,
   });
->>>>>>> 7702e5e2
 
   /// Builder pattern for `StyleSpec<TextSpec>` with custom builder function.
   static Widget builder(
@@ -55,22 +51,6 @@
   }
 }
 
-<<<<<<< HEAD
-=======
-/// Extension to convert [TextSpec] directly to a [StyledText] widget.
-extension TextSpecWidget on TextSpec {
-  /// Creates a [StyledText] widget from this [TextSpec].
-  @Deprecated('Use StyledText(text, spec: this) instead')
-  Widget createWidget(String text) {
-    return StyledText(text, spec: this);
-  }
-
-  @Deprecated('Use StyledText(text, spec: this) instead')
-  Widget call(String text) {
-    return StyledText(text, spec: this);
-  }
-}
->>>>>>> 7702e5e2
 
 extension TextSpecWrappedWidget on StyleSpec<TextSpec> {
   /// Creates a widget that resolves this [StyleSpec<TextSpec>] with context.
@@ -85,12 +65,6 @@
 
   /// Convenient shorthand for creating a StyledText widget with this StyleSpec.
   Widget call(String text) {
-<<<<<<< HEAD
     return StyledText(text, styleSpec: this);
-=======
-    return StyledText.builder(this, (context, spec) {
-      return StyledText(text, spec: spec);
-    });
->>>>>>> 7702e5e2
   }
 }