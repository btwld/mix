--- conflicted
+++ resolved
@@ -132,52 +132,4 @@
       opacity: opacity,
     );
   }
-<<<<<<< HEAD
-=======
-}
-
-extension ImageSpecWrappedWidget on StyleSpec<ImageSpec> {
-  /// Creates a widget that resolves this [StyleSpec<ImageSpec>] with context.
-  @Deprecated(
-    'Use StyleSpecBuilder directly for custom logic, or styleSpec(image: image, frameBuilder: frameBuilder, loadingBuilder: loadingBuilder, errorBuilder: errorBuilder, opacity: opacity) for simple cases',
-  )
-  Widget createWidget({
-    ImageProvider<Object>? image,
-    ImageFrameBuilder? frameBuilder,
-    ImageLoadingBuilder? loadingBuilder,
-    ImageErrorWidgetBuilder? errorBuilder,
-    Animation<double>? opacity,
-  }) {
-    return StyleSpecBuilder<ImageSpec>(builder: (context, spec) {
-      return StyledImage(
-        spec: spec,
-        frameBuilder: frameBuilder,
-        loadingBuilder: loadingBuilder,
-        errorBuilder: errorBuilder,
-        image: image,
-        opacity: opacity,
-      );
-    }, styleSpec: this);
-  }
-
-  /// Convenient shorthand for creating a StyledImage widget with this StyleSpec.
-  Widget call({
-    ImageProvider<Object>? image,
-    ImageFrameBuilder? frameBuilder,
-    ImageLoadingBuilder? loadingBuilder,
-    ImageErrorWidgetBuilder? errorBuilder,
-    Animation<double>? opacity,
-  }) {
-    return StyleSpecBuilder<ImageSpec>(builder: (context, spec) {
-      return StyledImage(
-        spec: spec,
-        frameBuilder: frameBuilder,
-        loadingBuilder: loadingBuilder,
-        errorBuilder: errorBuilder,
-        image: image,
-        opacity: opacity,
-      );
-    }, styleSpec: this);
-  }
->>>>>>> b4bd65d8
 }