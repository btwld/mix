import 'package:flutter/widgets.dart';

import '../../core/style_builder.dart';
import '../../core/style_spec.dart';
import '../../core/style_widget.dart';
import 'image_spec.dart';
import 'image_style.dart';

/// A styled image widget using Mix framework.
///
/// Applies [ImageSpec] styling to create a customized [Image].
class StyledImage extends StyleWidget<ImageSpec> {
  const StyledImage({
    super.key,
<<<<<<< HEAD
    super.style,
    super.styleSpec,
=======
    super.style = const ImageStyler.create(),
    super.spec,
>>>>>>> 7702e5e2
    this.frameBuilder,
    this.loadingBuilder,
    this.errorBuilder,
    this.image,
    this.opacity,
  });

  /// Builder pattern for `StyleSpec<ImageSpec>` with custom builder function.
  static Widget builder(
    StyleSpec<ImageSpec> styleSpec,
    Widget Function(BuildContext context, ImageSpec spec) builder,
  ) {
    return StyleSpecBuilder<ImageSpec>(builder: builder, styleSpec: styleSpec);
  }

  /// The image to display.
  final ImageProvider<Object>? image;

  /// Builder for custom frame rendering.
  final ImageFrameBuilder? frameBuilder;

  /// Builder for loading state.
  final ImageLoadingBuilder? loadingBuilder;

  /// Builder for error state.
  final ImageErrorWidgetBuilder? errorBuilder;

  /// Animation for opacity changes.
  final Animation<double>? opacity;

  @override
  Widget build(BuildContext context, ImageSpec spec) {
    final imageProvider = _resolveImage(image, spec);

    return Image(
      image: imageProvider,
      frameBuilder: frameBuilder,
      loadingBuilder: loadingBuilder,
      errorBuilder: errorBuilder,
      semanticLabel: spec.semanticLabel,
      excludeFromSemantics: spec.excludeFromSemantics ?? false,
      width: spec.width,
      height: spec.height,
      color: spec.color,
      opacity: opacity,
      colorBlendMode: spec.colorBlendMode,
      fit: spec.fit,
      alignment: spec.alignment ?? Alignment.center,
      repeat: spec.repeat ?? ImageRepeat.noRepeat,
      centerSlice: spec.centerSlice,
      matchTextDirection: spec.matchTextDirection ?? false,
      gaplessPlayback: spec.gaplessPlayback ?? false,
      isAntiAlias: spec.isAntiAlias ?? false,
      filterQuality: spec.filterQuality ?? FilterQuality.medium,
    );
  }
}

/// Resolves the image provider from widget or spec.
/// Throws if no image provider is found.
ImageProvider<Object> _resolveImage(
  ImageProvider<Object>? widgetImage,
  ImageSpec spec,
) {
  final imageProvider = widgetImage ?? spec.image;

  if (imageProvider == null) {
    throw FlutterError.fromParts([
      ErrorSummary('No ImageProvider found for StyledImage.'),
      ErrorDescription(
        'StyledImage requires an ImageProvider to be specified either through '
        'the widget\'s image parameter or through the style\'s image property.',
      ),
      ErrorHint(
        'To fix this, either:\n'
        '  - Pass an image parameter when creating the StyledImage\n'
        '  - Include an image property in your ImageMix style',
      ),
    ]);
  }

  return imageProvider;
}

<<<<<<< HEAD
=======
/// Extension to convert [ImageSpec] directly to a [StyledImage] widget.
extension ImageSpecWidget on ImageSpec {
  /// Creates a [StyledImage] widget from this [ImageSpec].
  @Deprecated(
    'Use StyledImage(spec: this, image: image, frameBuilder: frameBuilder, loadingBuilder: loadingBuilder, errorBuilder: errorBuilder, opacity: opacity) instead',
  )
  Widget createWidget({
    ImageProvider<Object>? image,
    ImageFrameBuilder? frameBuilder,
    ImageLoadingBuilder? loadingBuilder,
    ImageErrorWidgetBuilder? errorBuilder,
    Animation<double>? opacity,
  }) {
    return StyledImage(
      spec: this,
      frameBuilder: frameBuilder,
      loadingBuilder: loadingBuilder,
      errorBuilder: errorBuilder,
      image: image,
      opacity: opacity,
    );
  }

  @Deprecated(
    'Use StyledImage(spec: this, image: image, frameBuilder: frameBuilder, loadingBuilder: loadingBuilder, errorBuilder: errorBuilder, opacity: opacity) instead',
  )
  Widget call({
    ImageProvider<Object>? image,
    ImageFrameBuilder? frameBuilder,
    ImageLoadingBuilder? loadingBuilder,
    ImageErrorWidgetBuilder? errorBuilder,
    Animation<double>? opacity,
  }) {
    return StyledImage(
      spec: this,
      frameBuilder: frameBuilder,
      loadingBuilder: loadingBuilder,
      errorBuilder: errorBuilder,
      image: image,
      opacity: opacity,
    );
  }
}
>>>>>>> 7702e5e2

extension ImageSpecWrappedWidget on StyleSpec<ImageSpec> {
  /// Creates a widget that resolves this [StyleSpec<ImageSpec>] with context.
  @Deprecated(
    'Use StyledImage.builder(styleSpec, builder) for custom logic, or styleSpec(image: image, frameBuilder: frameBuilder, loadingBuilder: loadingBuilder, errorBuilder: errorBuilder, opacity: opacity) for simple cases',
  )
  Widget createWidget({
    ImageProvider<Object>? image,
    ImageFrameBuilder? frameBuilder,
    ImageLoadingBuilder? loadingBuilder,
    ImageErrorWidgetBuilder? errorBuilder,
    Animation<double>? opacity,
  }) {
    return StyledImage.builder(this, (context, spec) {
      return StyledImage(
        styleSpec: StyleSpec(spec: spec),
        frameBuilder: frameBuilder,
        loadingBuilder: loadingBuilder,
        errorBuilder: errorBuilder,
        image: image,
        opacity: opacity,
      );
    });
  }

  /// Convenient shorthand for creating a StyledImage widget with this StyleSpec.
  Widget call({
    ImageProvider<Object>? image,
    ImageFrameBuilder? frameBuilder,
    ImageLoadingBuilder? loadingBuilder,
    ImageErrorWidgetBuilder? errorBuilder,
    Animation<double>? opacity,
  }) {
<<<<<<< HEAD
    return StyledImage(
      styleSpec: this,
      image: image,
      frameBuilder: frameBuilder,
      loadingBuilder: loadingBuilder,
      errorBuilder: errorBuilder,
      opacity: opacity,
    );
=======
    return StyledImage.builder(this, (context, spec) {
      return StyledImage(
        spec: spec,
        frameBuilder: frameBuilder,
        loadingBuilder: loadingBuilder,
        errorBuilder: errorBuilder,
        image: image,
        opacity: opacity,
      );
    });
>>>>>>> 7702e5e2
  }
}<|MERGE_RESOLUTION|>--- conflicted
+++ resolved
@@ -12,13 +12,8 @@
 class StyledImage extends StyleWidget<ImageSpec> {
   const StyledImage({
     super.key,
-<<<<<<< HEAD
-    super.style,
+    super.style = const ImageStyler.create(),
     super.styleSpec,
-=======
-    super.style = const ImageStyler.create(),
-    super.spec,
->>>>>>> 7702e5e2
     this.frameBuilder,
     this.loadingBuilder,
     this.errorBuilder,
@@ -103,52 +98,6 @@
   return imageProvider;
 }
 
-<<<<<<< HEAD
-=======
-/// Extension to convert [ImageSpec] directly to a [StyledImage] widget.
-extension ImageSpecWidget on ImageSpec {
-  /// Creates a [StyledImage] widget from this [ImageSpec].
-  @Deprecated(
-    'Use StyledImage(spec: this, image: image, frameBuilder: frameBuilder, loadingBuilder: loadingBuilder, errorBuilder: errorBuilder, opacity: opacity) instead',
-  )
-  Widget createWidget({
-    ImageProvider<Object>? image,
-    ImageFrameBuilder? frameBuilder,
-    ImageLoadingBuilder? loadingBuilder,
-    ImageErrorWidgetBuilder? errorBuilder,
-    Animation<double>? opacity,
-  }) {
-    return StyledImage(
-      spec: this,
-      frameBuilder: frameBuilder,
-      loadingBuilder: loadingBuilder,
-      errorBuilder: errorBuilder,
-      image: image,
-      opacity: opacity,
-    );
-  }
-
-  @Deprecated(
-    'Use StyledImage(spec: this, image: image, frameBuilder: frameBuilder, loadingBuilder: loadingBuilder, errorBuilder: errorBuilder, opacity: opacity) instead',
-  )
-  Widget call({
-    ImageProvider<Object>? image,
-    ImageFrameBuilder? frameBuilder,
-    ImageLoadingBuilder? loadingBuilder,
-    ImageErrorWidgetBuilder? errorBuilder,
-    Animation<double>? opacity,
-  }) {
-    return StyledImage(
-      spec: this,
-      frameBuilder: frameBuilder,
-      loadingBuilder: loadingBuilder,
-      errorBuilder: errorBuilder,
-      image: image,
-      opacity: opacity,
-    );
-  }
-}
->>>>>>> 7702e5e2
 
 extension ImageSpecWrappedWidget on StyleSpec<ImageSpec> {
   /// Creates a widget that resolves this [StyleSpec<ImageSpec>] with context.
@@ -182,7 +131,6 @@
     ImageErrorWidgetBuilder? errorBuilder,
     Animation<double>? opacity,
   }) {
-<<<<<<< HEAD
     return StyledImage(
       styleSpec: this,
       image: image,
@@ -191,17 +139,5 @@
       errorBuilder: errorBuilder,
       opacity: opacity,
     );
-=======
-    return StyledImage.builder(this, (context, spec) {
-      return StyledImage(
-        spec: spec,
-        frameBuilder: frameBuilder,
-        loadingBuilder: loadingBuilder,
-        errorBuilder: errorBuilder,
-        image: image,
-        opacity: opacity,
-      );
-    });
->>>>>>> 7702e5e2
   }
 }