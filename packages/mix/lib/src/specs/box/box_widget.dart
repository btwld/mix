import 'package:flutter/widgets.dart';

import '../../core/style_builder.dart';
import '../../core/style_spec.dart';
import '../../core/style_widget.dart';
import 'box_spec.dart';

/// A styled box widget using Mix framework.
///
/// Applies [BoxSpec] styling to create a customized [Container].
class Box extends StyleWidget<BoxSpec> {
  /// Child widget to display inside the box.
  final Widget? child;

<<<<<<< HEAD
  const Box({super.style, super.spec, super.key, this.child});

  /// Builder pattern for `StyleSpec<BoxSpec>` with custom builder function.
  static Widget builder(
    StyleSpec<BoxSpec> styleSpec,
    Widget Function(BuildContext context, BoxSpec spec) builder,
  ) {
    return StyleSpecBuilder<BoxSpec>(builder: builder, styleSpec: styleSpec);
  }
=======
  const Box({super.style = const BoxStyler.create(), super.key, this.child});
>>>>>>> 8334d499

  @override
  Widget build(BuildContext context, BoxSpec spec) {
    return Container(
      alignment: spec.alignment,
      padding: spec.padding,
      decoration: spec.decoration,
      foregroundDecoration: spec.foregroundDecoration,
      constraints: spec.constraints,
      margin: spec.margin,
      transform: spec.transform,
      transformAlignment: spec.transformAlignment,
      clipBehavior: spec.clipBehavior ?? Clip.none,
      child: child,
    );
  }
}

/// Alias for [Box] widget for backward compatibility.
typedef StyledContainer = Box;

/// Extension to convert [BoxSpec] directly to a [Box] widget.
extension BoxSpecWidget on BoxSpec {
  /// Creates a [Box] widget from this [BoxSpec].
  @Deprecated('Use Box(spec: this, child: child) instead')
  Widget createWidget({Widget? child}) {
    return Box(spec: this, child: child);
  }

  @Deprecated('Use Box(spec: this, child: child) instead')
  Widget call({Widget? child}) {
    return createWidget(child: child);
  }
}

extension BoxSpecWrappedWidget on StyleSpec<BoxSpec> {
  /// Creates a widget that resolves this [StyleSpec<BoxSpec>] with context.
  @Deprecated(
    'Use Box.builder(styleSpec, builder) for custom logic, or styleSpec(child: child) for simple cases',
  )
  Widget createWidget({Widget? child}) {
    return Box.builder(this, (context, spec) {
      return Box(spec: spec, child: child);
    });
  }

  /// Convenient shorthand for creating a Box widget with this StyleSpec.
  Widget call({Widget? child}) {
    return createWidget(child: child);
  }
}<|MERGE_RESOLUTION|>--- conflicted
+++ resolved
@@ -9,10 +9,6 @@
 ///
 /// Applies [BoxSpec] styling to create a customized [Container].
 class Box extends StyleWidget<BoxSpec> {
-  /// Child widget to display inside the box.
-  final Widget? child;
-
-<<<<<<< HEAD
   const Box({super.style, super.spec, super.key, this.child});
 
   /// Builder pattern for `StyleSpec<BoxSpec>` with custom builder function.
@@ -22,9 +18,9 @@
   ) {
     return StyleSpecBuilder<BoxSpec>(builder: builder, styleSpec: styleSpec);
   }
-=======
-  const Box({super.style = const BoxStyler.create(), super.key, this.child});
->>>>>>> 8334d499
+
+  /// Child widget to display inside the box.
+  final Widget? child;
 
   @override
   Widget build(BuildContext context, BoxSpec spec) {
