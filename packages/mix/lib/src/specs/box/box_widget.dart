import 'package:flutter/widgets.dart';

import '../../core/style_builder.dart';
import '../../core/style_spec.dart';
import '../../core/style_widget.dart';
import 'box_spec.dart';
import 'box_style.dart';

/// A styled box widget using Mix framework.
///
/// Applies [BoxSpec] styling to create a customized [Container].
class Box extends StyleWidget<BoxSpec> {
<<<<<<< HEAD
  const Box({super.style, super.styleSpec, super.key, this.child});
=======
  const Box({
    super.style = const BoxStyler.create(),
    super.spec,
    super.key,
    this.child,
  });
>>>>>>> 7702e5e2

  /// Builder pattern for `StyleSpec<BoxSpec>` with custom builder function.
  static Widget builder(
    StyleSpec<BoxSpec> styleSpec,
    Widget Function(BuildContext context, BoxSpec spec) builder,
  ) {
    return StyleSpecBuilder<BoxSpec>(builder: builder, styleSpec: styleSpec);
  }

  /// Child widget to display inside the box.
  final Widget? child;

  @override
  Widget build(BuildContext context, BoxSpec spec) {
    return Container(
      alignment: spec.alignment,
      padding: spec.padding,
      decoration: spec.decoration,
      foregroundDecoration: spec.foregroundDecoration,
      constraints: spec.constraints,
      margin: spec.margin,
      transform: spec.transform,
      transformAlignment: spec.transformAlignment,
      clipBehavior: spec.clipBehavior ?? Clip.none,
      child: child,
    );
  }
}

/// Alias for [Box] widget for backward compatibility.
typedef StyledContainer = Box;


extension BoxSpecWrappedWidget on StyleSpec<BoxSpec> {
  /// Creates a widget that resolves this [StyleSpec<BoxSpec>] with context.
  @Deprecated(
    'Use Box.builder(styleSpec, builder) for custom logic, or styleSpec(child: child) for simple cases',
  )
  Widget createWidget({Widget? child}) {
    return Box.builder(this, (context, spec) {
      return Box(styleSpec: StyleSpec(spec: spec), child: child);
    });
  }

  /// Convenient shorthand for creating a Box widget with this StyleSpec.
  Widget call({Widget? child}) {
<<<<<<< HEAD
    return Box(styleSpec: this, child: child);
=======
    return Box.builder(this, (context, spec) {
      return Box(spec: spec, child: child);
    });
>>>>>>> 7702e5e2
  }
}<|MERGE_RESOLUTION|>--- conflicted
+++ resolved
@@ -10,16 +10,12 @@
 ///
 /// Applies [BoxSpec] styling to create a customized [Container].
 class Box extends StyleWidget<BoxSpec> {
-<<<<<<< HEAD
-  const Box({super.style, super.styleSpec, super.key, this.child});
-=======
   const Box({
     super.style = const BoxStyler.create(),
-    super.spec,
+    super.styleSpec,
     super.key,
     this.child,
   });
->>>>>>> 7702e5e2
 
   /// Builder pattern for `StyleSpec<BoxSpec>` with custom builder function.
   static Widget builder(
@@ -66,12 +62,6 @@
 
   /// Convenient shorthand for creating a Box widget with this StyleSpec.
   Widget call({Widget? child}) {
-<<<<<<< HEAD
     return Box(styleSpec: this, child: child);
-=======
-    return Box.builder(this, (context, spec) {
-      return Box(spec: spec, child: child);
-    });
->>>>>>> 7702e5e2
   }
 }