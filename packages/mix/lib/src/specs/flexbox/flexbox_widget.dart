// ignore_for_file: prefer_const_constructors

import 'package:flutter/widgets.dart';

import '../../core/style_builder.dart';
import '../../core/style_spec.dart';
import '../../core/style_widget.dart';
import '../box/box_widget.dart';
import '../flex/flex_spec.dart';
import 'flexbox_spec.dart';

@Deprecated('Use ColumnBox instead')
typedef VBox = ColumnBox;

@Deprecated('Use RowBox instead')
typedef HBox = RowBox;

/// Combines [Container] and [Flex] with Mix styling.
///
/// Applies both box and flex specifications for flexible layouts,
/// providing decoration, constraints, and flex layout in one widget.
class FlexBox extends StyleWidget<FlexBoxSpec> {
  /// Child widgets to be arranged in the flex layout.
  final List<Widget> children;

  const FlexBox({
    super.style,
    super.spec,
    super.key,
    this.children = const <Widget>[],
  });

<<<<<<< HEAD
  /// Builder pattern for `StyleSpec<FlexBoxSpec>` with custom builder function.
  static Widget builder(
    StyleSpec<FlexBoxSpec> styleSpec,
    Widget Function(BuildContext context, FlexBoxSpec spec) builder,
  ) {
    return StyleSpecBuilder<FlexBoxSpec>(
      builder: builder,
      styleSpec: styleSpec,
    );
  }

=======
>>>>>>> 8334d499
  /// Constrains the flex direction for RowBox/ColumnBox.
  /// When specified, prevents conflicting direction in style specs.
  Axis? get _forcedDirection => null;

  @override
  Widget build(BuildContext context, FlexBoxSpec spec) {
    final flexWidget = _createFlexSpecWidget(
      spec: spec.flex?.spec,
      forcedDirection: _forcedDirection,
      children: children,
    );

    if (spec.box != null) {
      return Box(spec: spec.box!.spec, child: flexWidget);
    }

    return flexWidget;
  }
}

/// Horizontal flex box with Mix styling.
///
/// Shorthand for [FlexBox] with [Axis.horizontal].
class RowBox extends FlexBox {
  const RowBox({
    super.style,
    super.spec,
    super.key,
    super.children = const <Widget>[],
  });

  /// Builder pattern for `StyleSpec<FlexBoxSpec>` with custom builder function.
  static Widget builder(
    StyleSpec<FlexBoxSpec> styleSpec,
    Widget Function(BuildContext context, FlexBoxSpec spec) builder,
  ) {
    return StyleSpecBuilder<FlexBoxSpec>(
      builder: builder,
      styleSpec: styleSpec,
    );
  }

  @override
  Axis get _forcedDirection => Axis.horizontal;
}

/// Vertical flex box with Mix styling.
///
/// Shorthand for [FlexBox] with [Axis.vertical].
class ColumnBox extends FlexBox {
  const ColumnBox({
    super.style,
    super.spec,
    super.key,
    super.children = const <Widget>[],
  });

  /// Builder pattern for `StyleSpec<FlexBoxSpec>` with custom builder function.
  static Widget builder(
    StyleSpec<FlexBoxSpec> styleSpec,
    Widget Function(BuildContext context, FlexBoxSpec spec) builder,
  ) {
    return StyleSpecBuilder<FlexBoxSpec>(
      builder: builder,
      styleSpec: styleSpec,
    );
  }

  @override
  Axis get _forcedDirection => Axis.vertical;
}

/// Creates a [Flex] widget from a [FlexSpec] and required parameters.
///
/// Applies all flex layout properties with appropriate default values
/// when specification properties are null.
Flex _createFlexSpecWidget({
  required FlexSpec? spec,
  Axis? forcedDirection,
  List<Widget> children = const [],
}) {
  final hasDirectionFromBothSources =
      forcedDirection != null && spec?.direction != null;
  final hasDirectionsConflict = forcedDirection != spec?.direction;

  assert(
    !(hasDirectionFromBothSources && hasDirectionsConflict),
    'Direction cannot be specified in the spec for RowBox (horizontal) or ColumnBox (vertical). Use FlexBox if you need dynamic direction control.',
  );

  return Flex(
    direction: spec?.direction ?? forcedDirection ?? Axis.horizontal,
    mainAxisAlignment: spec?.mainAxisAlignment ?? MainAxisAlignment.start,
    mainAxisSize: spec?.mainAxisSize ?? MainAxisSize.max,
    crossAxisAlignment: spec?.crossAxisAlignment ?? CrossAxisAlignment.center,
    textDirection: spec?.textDirection,
    verticalDirection: spec?.verticalDirection ?? VerticalDirection.down,
    textBaseline: spec?.textBaseline,
    clipBehavior: spec?.clipBehavior ?? Clip.none,
    spacing: spec?.spacing ?? 0.0,
    children: children,
  );
}

/// Extension to convert [FlexSpec] directly to a [Flex] widget.
extension FlexSpecWidget on FlexSpec {
  /// Creates a [Flex] widget from this [FlexSpec].
  @Deprecated(
    'FlexSpec is a component spec. Use FlexBox, RowBox, or ColumnBox for complete widgets',
  )
  Flex createWidget({Axis? direction, List<Widget> children = const []}) {
    return _createFlexSpecWidget(
      spec: this,
      forcedDirection: direction,
      children: children,
    );
  }

  @Deprecated(
    'FlexSpec is a component spec. Use FlexBox, RowBox, or ColumnBox for complete widgets',
  )
  Flex call({Axis? direction, List<Widget> children = const []}) {
    return createWidget(direction: direction, children: children);
  }
}

/// Extension to convert [FlexBoxSpec] directly to a [FlexBox] widget.
extension FlexBoxSpecWidget on FlexBoxSpec {
  /// Creates a [FlexBox] widget from this [FlexBoxSpec].
  @Deprecated(
    'Use FlexBox(spec: this, children: children), RowBox(spec: this, children: children), or ColumnBox(spec: this, children: children) instead',
  )
  Widget createWidget({
    required Axis direction,
    List<Widget> children = const [],
  }) {
    if (direction == Axis.horizontal) {
      return RowBox(spec: this, children: children);
    } else {
      return ColumnBox(spec: this, children: children);
    }
  }

  @Deprecated(
    'Use FlexBox(spec: this, children: children), RowBox(spec: this, children: children), or ColumnBox(spec: this, children: children) instead',
  )
  Widget call({required Axis direction, List<Widget> children = const []}) {
    return createWidget(direction: direction, children: children);
  }
}

extension FlexSpecWrappedWidget on StyleSpec<FlexSpec> {
  /// Creates a widget that resolves this [StyleSpec<FlexSpec>] with context.
  @Deprecated(
    'FlexSpec is a component spec. Use FlexBox.builder(), RowBox.builder(), or ColumnBox.builder() with FlexBoxSpec instead',
  )
  Widget createWidget({Axis? direction, List<Widget> children = const []}) {
    return StyleSpecBuilder(
      builder: (context, spec) {
        return _createFlexSpecWidget(
          spec: spec,
          forcedDirection: direction,
          children: children,
        );
      },
      styleSpec: this,
    );
  }

  @Deprecated(
    'FlexSpec is a component spec. Use FlexBox.builder(), RowBox.builder(), or ColumnBox.builder() with FlexBoxSpec instead',
  )
  Widget call({Axis? direction, List<Widget> children = const []}) {
    return createWidget(direction: direction, children: children);
  }
}

extension FlexBoxSpecWrappedWidget on StyleSpec<FlexBoxSpec> {
  /// Creates a widget that resolves this [StyleSpec<FlexBoxSpec>] with context.
  @Deprecated(
    'Use FlexBox.builder(styleSpec, builder), RowBox.builder(styleSpec, builder), or ColumnBox.builder(styleSpec, builder) for custom logic, or styleSpec(direction: direction, children: children) for simple cases',
  )
  Widget createWidget({
    required Axis direction,
    List<Widget> children = const [],
  }) {
    return FlexBox.builder(this, (context, spec) {
      if (direction == Axis.horizontal) {
        return RowBox(spec: spec, children: children);
      } else {
        return ColumnBox(spec: spec, children: children);
      }
    });
  }

  /// Convenient shorthand for creating a FlexBox widget with this StyleSpec.
  Widget call({required Axis direction, List<Widget> children = const []}) {
    return createWidget(direction: direction, children: children);
  }
}<|MERGE_RESOLUTION|>--- conflicted
+++ resolved
@@ -20,9 +20,6 @@
 /// Applies both box and flex specifications for flexible layouts,
 /// providing decoration, constraints, and flex layout in one widget.
 class FlexBox extends StyleWidget<FlexBoxSpec> {
-  /// Child widgets to be arranged in the flex layout.
-  final List<Widget> children;
-
   const FlexBox({
     super.style,
     super.spec,
@@ -30,7 +27,6 @@
     this.children = const <Widget>[],
   });
 
-<<<<<<< HEAD
   /// Builder pattern for `StyleSpec<FlexBoxSpec>` with custom builder function.
   static Widget builder(
     StyleSpec<FlexBoxSpec> styleSpec,
@@ -42,8 +38,9 @@
     );
   }
 
-=======
->>>>>>> 8334d499
+  /// Child widgets to be arranged in the flex layout.
+  final List<Widget> children;
+
   /// Constrains the flex direction for RowBox/ColumnBox.
   /// When specified, prevents conflicting direction in style specs.
   Axis? get _forcedDirection => null;
@@ -182,9 +179,8 @@
   }) {
     if (direction == Axis.horizontal) {
       return RowBox(spec: this, children: children);
-    } else {
-      return ColumnBox(spec: this, children: children);
     }
+    return ColumnBox(spec: this, children: children);
   }
 
   @Deprecated(
@@ -233,9 +229,8 @@
     return FlexBox.builder(this, (context, spec) {
       if (direction == Axis.horizontal) {
         return RowBox(spec: spec, children: children);
-      } else {
-        return ColumnBox(spec: spec, children: children);
       }
+      return ColumnBox(spec: spec, children: children);
     });
   }
 
