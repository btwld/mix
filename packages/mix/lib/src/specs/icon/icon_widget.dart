import 'package:flutter/material.dart';

import '../../core/style_builder.dart';
import '../../core/style_spec.dart';
import '../../core/style_widget.dart';
import 'icon_spec.dart';
import 'icon_style.dart';

/// Displays an icon with Mix styling.
///
/// Applies [IconSpec] for custom icon appearance.
class StyledIcon extends StyleWidget<IconSpec> {
  const StyledIcon({
    this.icon,
    this.semanticLabel,
    super.style = const IconStyler.create(),
    super.styleSpec,
    super.key,
  });


  /// The icon to display.
  final IconData? icon;

  /// Semantic label for accessibility.
  final String? semanticLabel;

  @override
  Widget build(BuildContext context, IconSpec spec) {
    return Icon(
      icon ?? spec.icon,
      size: spec.size,
      fill: spec.fill,
      weight: spec.weight,
      grade: spec.grade,
      opticalSize: spec.opticalSize,
      color: spec.color,
      shadows: spec.shadows,
      semanticLabel: semanticLabel ?? spec.semanticsLabel,
      textDirection: spec.textDirection,
      applyTextScaling: spec.applyTextScaling,
      blendMode: spec.blendMode,
    );
  }
}

extension IconSpecWrappedWidget on StyleSpec<IconSpec> {
  /// Creates a widget that resolves this [StyleSpec<IconSpec>] with context.
  @Deprecated(
<<<<<<< HEAD
    'Use StyledIcon(icon: icon, semanticLabel: semanticLabel, styleSpec: styleSpec) instead',
  )
  Widget createWidget({IconData? icon, String? semanticLabel}) {
    return call(icon: icon, semanticLabel: semanticLabel);
=======
    'Use StyleSpecBuilder directly for custom logic, or styleSpec(icon: icon, semanticLabel: semanticLabel) for simple cases',
  )
  Widget createWidget({IconData? icon, String? semanticLabel}) {
    return StyleSpecBuilder<IconSpec>(builder: (context, spec) {
      return StyledIcon(spec: spec, icon: icon, semanticLabel: semanticLabel);
    }, styleSpec: this);
>>>>>>> b4bd65d8
  }

  /// Convenient shorthand for creating a StyledIcon widget with this StyleSpec.
  @Deprecated(
    'Use StyledIcon(icon: icon, semanticLabel: semanticLabel, styleSpec: styleSpec) instead',
  )
  Widget call({IconData? icon, String? semanticLabel}) {
<<<<<<< HEAD
    return StyledIcon(
      icon: icon,
      semanticLabel: semanticLabel,
      styleSpec: this,
    );
=======
    return StyleSpecBuilder<IconSpec>(builder: (context, spec) {
      return StyledIcon(spec: spec, icon: icon, semanticLabel: semanticLabel);
    }, styleSpec: this);
>>>>>>> b4bd65d8
  }
}<|MERGE_RESOLUTION|>--- conflicted
+++ resolved
@@ -47,19 +47,10 @@
 extension IconSpecWrappedWidget on StyleSpec<IconSpec> {
   /// Creates a widget that resolves this [StyleSpec<IconSpec>] with context.
   @Deprecated(
-<<<<<<< HEAD
     'Use StyledIcon(icon: icon, semanticLabel: semanticLabel, styleSpec: styleSpec) instead',
   )
   Widget createWidget({IconData? icon, String? semanticLabel}) {
     return call(icon: icon, semanticLabel: semanticLabel);
-=======
-    'Use StyleSpecBuilder directly for custom logic, or styleSpec(icon: icon, semanticLabel: semanticLabel) for simple cases',
-  )
-  Widget createWidget({IconData? icon, String? semanticLabel}) {
-    return StyleSpecBuilder<IconSpec>(builder: (context, spec) {
-      return StyledIcon(spec: spec, icon: icon, semanticLabel: semanticLabel);
-    }, styleSpec: this);
->>>>>>> b4bd65d8
   }
 
   /// Convenient shorthand for creating a StyledIcon widget with this StyleSpec.
@@ -67,16 +58,10 @@
     'Use StyledIcon(icon: icon, semanticLabel: semanticLabel, styleSpec: styleSpec) instead',
   )
   Widget call({IconData? icon, String? semanticLabel}) {
-<<<<<<< HEAD
     return StyledIcon(
       icon: icon,
       semanticLabel: semanticLabel,
       styleSpec: this,
     );
-=======
-    return StyleSpecBuilder<IconSpec>(builder: (context, spec) {
-      return StyledIcon(spec: spec, icon: icon, semanticLabel: semanticLabel);
-    }, styleSpec: this);
->>>>>>> b4bd65d8
   }
 }