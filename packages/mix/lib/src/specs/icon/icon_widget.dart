--- conflicted
+++ resolved
@@ -9,12 +9,6 @@
 ///
 /// Applies [IconSpec] for custom icon appearance.
 class StyledIcon extends StyleWidget<IconSpec> {
-  /// The icon to display.
-  final IconData? icon;
-
-  /// Semantic label for accessibility.
-  final String? semanticLabel;
-
   const StyledIcon({
     this.icon,
     this.semanticLabel,
@@ -23,7 +17,6 @@
     super.key,
   });
 
-<<<<<<< HEAD
   /// Builder pattern for `StyleSpec<IconSpec>` with custom builder function.
   static Widget builder(
     StyleSpec<IconSpec> styleSpec,
@@ -32,8 +25,11 @@
     return StyleSpecBuilder<IconSpec>(builder: builder, styleSpec: styleSpec);
   }
 
-=======
->>>>>>> 8334d499
+  /// The icon to display.
+  final IconData? icon;
+
+  /// Semantic label for accessibility.
+  final String? semanticLabel;
   @override
   Widget build(BuildContext context, IconSpec spec) {
     return Icon(
