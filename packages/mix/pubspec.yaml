name: mix
description: An expressive way to effortlessly build design systems in Flutter.
version: 1.4.0
homepage: https://github.com/leoafarias/mix

environment:
  sdk: ">=3.3.0 <4.0.0"
  flutter: ">=3.19.0"
  
dependencies:
  mix_annotations: ^0.2.1
  flutter:
    sdk: flutter

dev_dependencies:
  flutter_lints: ^4.0.0
  dart_code_metrics_presets: ^2.14.0
  build_runner: ^2.4.9
  flutter_test:
    sdk: flutter
<<<<<<< HEAD
  mix_generator: ^0.2.1
=======
  dart_code_metrics_presets: ^2.13.0
  build_runner: ^2.4.9
  mix_generator: ^0.2.2
>>>>>>> fbda4dbb

# flutter:
  # assets:
<|MERGE_RESOLUTION|>--- conflicted
+++ resolved
@@ -18,13 +18,9 @@
   build_runner: ^2.4.9
   flutter_test:
     sdk: flutter
-<<<<<<< HEAD
-  mix_generator: ^0.2.1
-=======
   dart_code_metrics_presets: ^2.13.0
   build_runner: ^2.4.9
   mix_generator: ^0.2.2
->>>>>>> fbda4dbb
 
 # flutter:
   # assets:
