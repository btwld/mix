name: mix
description: An expressive way to effortlessly build design systems in Flutter.
version: 1.4.4
homepage: https://github.com/leoafarias/mix

environment:
  sdk: ">=3.3.0 <4.0.0"
  flutter: ">=3.19.0"
  
dependencies:
  mix_annotations: ^0.2.1
  flutter:
    sdk: flutter

dev_dependencies:
  flutter_lints: ^4.0.0
  dart_code_metrics_presets: ^2.14.0
  build_runner: ^2.4.9
  flutter_test:
    sdk: flutter
<<<<<<< HEAD
  mix_generator: ^0.2.2
=======
  mix_generator: ^0.2.2+1
>>>>>>> 92923c6a

# flutter:
  # assets:
<|MERGE_RESOLUTION|>--- conflicted
+++ resolved
@@ -18,11 +18,7 @@
   build_runner: ^2.4.9
   flutter_test:
     sdk: flutter
-<<<<<<< HEAD
-  mix_generator: ^0.2.2
-=======
   mix_generator: ^0.2.2+1
->>>>>>> 92923c6a
 
 # flutter:
   # assets:
