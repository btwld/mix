--- conflicted
+++ resolved
@@ -55,33 +55,6 @@
           ),
     );
 
-<<<<<<< HEAD
-    final vBoxStyle = Style.flexbox(
-      FlexBoxMix()
-          .box(
-            BoxMix()
-                .padding(EdgeInsetsMix.all(8))
-                .width(double.infinity)
-                .color(Colors.black.withValues(alpha: 0.1)),
-          )
-          .flex(
-            FlexMix()
-                .mainAxisSize(MainAxisSize.min)
-                .crossAxisAlignment(CrossAxisAlignment.start),
-          ),
-    );
-
-    final zbox = Style.stackbox(
-      StackBoxMix()
-          .stack(StackMix().alignment(Alignment.bottomCenter))
-          .box(
-            BoxMix()
-                .transformAlignment(Alignment.center)
-                .scale(1)
-                .onHovered(BoxMix().scale(1.05)),
-          ),
-    );
-=======
     final vBoxStyle = FlexBoxMix()
         .box(
           BoxMix()
@@ -103,7 +76,6 @@
               .scale(1)
               .onHovered(BoxMix().scale(1.05)),
         );
->>>>>>> 1125fd61
 
     final titleStyle = Style.text(
       TextMix().color(Colors.white).fontWeight(FontWeight.bold).fontSize(16),
