import 'package:example/helpers.dart';
import 'package:flutter/material.dart';
import 'package:mix/mix.dart';

void main() {
  runMixApp(Example());
}

class Example extends StatelessWidget {
  const Example({super.key});

  @override
  Widget build(BuildContext context) {
<<<<<<< HEAD
    final flexStyle = Style.flexbox(
=======
    final flexStyle = FlexBoxMix()
>>>>>>> 1125fd61
        .mainAxisSize(.min)
        .spacing(4)
        .crossAxisAlignment(.start)
        .mainAxisAlignment(.spaceBetween)
        .color(Colors.grey.shade50)
        .padding(
          .symmetric(
            horizontal: 12,
            vertical: 10,
          ),
        )
        .borderRadius(.circular(10))
        .border(
          .all(
            .color(Colors.blueGrey.shade400)
            .width(1),
          ),
        )
        .height(150)
        .width(120)
        .shadow(
          .blurRadius(10)
          .color(Colors.black12)
    );

    final iconStyle = IconMix()
        .icon(Icons.piano_outlined)
        .color(Colors.blueGrey.shade600)
        .size(20);

    final textStyle = TextMix()
        .fontSize(16)
        .fontWeight(FontWeight.w500)
        .color(Colors.blueGrey.shade600);

    return VBox(
      style: flexStyle,
      children: [
        StyledIcon( style: iconStyle),
        StyledText('Musician', style: textStyle),
      ],
    );
  }
}<|MERGE_RESOLUTION|>--- conflicted
+++ resolved
@@ -11,11 +11,7 @@
 
   @override
   Widget build(BuildContext context) {
-<<<<<<< HEAD
-    final flexStyle = Style.flexbox(
-=======
     final flexStyle = FlexBoxMix()
->>>>>>> 1125fd61
         .mainAxisSize(.min)
         .spacing(4)
         .crossAxisAlignment(.start)
