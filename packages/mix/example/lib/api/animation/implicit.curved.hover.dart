/// Hover Scale Animation Example
///
/// This example shows how to create smooth animations that respond to hover
/// interactions. The box scales up when the mouse hovers over it.
///
/// Key concepts:
/// - Using .onHovered() variant for hover states
/// - Applying .scale() transformation
/// - Adding .animate() for smooth transitions
/// - Transform alignment with .transformAlignment()
library;

import 'package:example/helpers.dart';
import 'package:flutter/material.dart';
import 'package:mix/mix.dart';

void main() {
  runMixApp(Example());
}

class Example extends StatelessWidget {
  const Example({super.key});

  @override
  Widget build(BuildContext context) {
    final style = BoxStyler()
        .color(Colors.black)
        .height(100)
        .width(100)
<<<<<<< HEAD
        .borderRounded(10)
        .transform(.identity())
        .onHovered(BoxStyler().color(Colors.blue).scale(1.5))
        .animate(.easeInOut(300.ms));
=======
        .rounded(10)
        .transform(Matrix4.identity())
        .onHovered(
          BoxStyler()
              .color(Colors.blue)
              .scale(1.5)
              .animate(AnimationConfig.easeInOut(100.ms)),
        );
>>>>>>> 8d8f6fff

    return Box(style: style);
  }
}<|MERGE_RESOLUTION|>--- conflicted
+++ resolved
@@ -27,13 +27,7 @@
         .color(Colors.black)
         .height(100)
         .width(100)
-<<<<<<< HEAD
         .borderRounded(10)
-        .transform(.identity())
-        .onHovered(BoxStyler().color(Colors.blue).scale(1.5))
-        .animate(.easeInOut(300.ms));
-=======
-        .rounded(10)
         .transform(Matrix4.identity())
         .onHovered(
           BoxStyler()
@@ -41,7 +35,6 @@
               .scale(1.5)
               .animate(AnimationConfig.easeInOut(100.ms)),
         );
->>>>>>> 8d8f6fff
 
     return Box(style: style);
   }
