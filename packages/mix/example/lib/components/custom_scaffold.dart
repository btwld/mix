--- conflicted
+++ resolved
@@ -1,11 +1,7 @@
 import 'package:flutter/material.dart';
 import 'package:mix/mix.dart';
 
-<<<<<<< HEAD
-final scaffoldContainer = Style.flexbox(
-=======
 final scaffoldContainer = FlexBoxMix()
->>>>>>> 1125fd61
     .mainAxisSize(.max)
     .crossAxisAlignment(.stretch)
     .mainAxisAlignment(.start)
