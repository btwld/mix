import 'package:flutter/material.dart';
import 'package:mix/mix.dart';

final scaffoldContainer = Style.flexBox(
    .mainAxisSize(.max)
    .crossAxisAlignment(.stretch)
    .mainAxisAlignment(.start)
    .color(Colors.white)
);

<<<<<<< HEAD
final appHeaderContainer = BoxMix()
    .height(80)
    .color(Colors.black)
    .padding(EdgeInsetsMix.all(16))
    .alignment(Alignment.center);
=======
final appHeaderContainer = Style.box(
    BoxMix()
    .height(80)
    .color(Colors.black)
    .padding(.all(16))
    .alignment(.center)
    .wrapDefaultTextStyle(
      TextStyleMix()
            .fontSize(20)
            .fontWeight(.bold)
            .color(Colors.white)
      )
    );
    // .wrap(DefaultTextStyleMix(
    //   style: TextMix()
    //       .fontSize(20)
    //       .fontWeight(.bold)
    //       .color(Colors.white)
    // ))
    // .text(TextMix()
    //   .fontSize(20)
    //   .fontWeight(.bold)
    //   .color(Colors.white)
    // )
>>>>>>> f64cbc19

final scaffoldBodyContainer = BoxMix()
    .color(Colors.grey.shade50)
    .padding(EdgeInsetsMix.all(16));

class CustomScaffold extends StatelessWidget {
  const CustomScaffold({
    super.key,
    this.appBar,
    required this.body,
  });

  final Widget? appBar;
  final Widget body;

  @override
  Widget build(BuildContext context) {
    return VBox(
      style: scaffoldContainer,
      children: [
        if (appBar != null) appBar!,
        Expanded(
          child: SizedBox(
            width: double.infinity,
            child: body,
          ),
        ),
      ],
    );
  }
}

class CustomAppBar extends StatelessWidget {
  const CustomAppBar({
    super.key,
    required this.title,
  });

  final String title;

  @override
  Widget build(BuildContext context) {
    return Box(
      style: appHeaderContainer,
      child: Text(title),
    );
  }
}<|MERGE_RESOLUTION|>--- conflicted
+++ resolved
@@ -8,13 +8,6 @@
     .color(Colors.white)
 );
 
-<<<<<<< HEAD
-final appHeaderContainer = BoxMix()
-    .height(80)
-    .color(Colors.black)
-    .padding(EdgeInsetsMix.all(16))
-    .alignment(Alignment.center);
-=======
 final appHeaderContainer = Style.box(
     BoxMix()
     .height(80)
@@ -39,7 +32,6 @@
     //   .fontWeight(.bold)
     //   .color(Colors.white)
     // )
->>>>>>> f64cbc19
 
 final scaffoldBodyContainer = BoxMix()
     .color(Colors.grey.shade50)
