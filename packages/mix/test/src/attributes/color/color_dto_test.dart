--- conflicted
+++ resolved
@@ -33,12 +33,7 @@
         );
 
         final buildContext = tester.element(find.byType(Container));
-<<<<<<< HEAD
         final mockMixData = MixData.create(buildContext, Style());
-=======
-
-        final mockMixData = MixContext.create(buildContext, Style());
->>>>>>> 3c8d7d1c
 
         final colorDto = ColorDto.token(testToken);
         final resolvedValue = colorDto.resolve(mockMixData);
