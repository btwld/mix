import 'package:flutter/foundation.dart';
import 'package:flutter/material.dart';
import 'package:flutter_test/flutter_test.dart';
import 'package:mix/mix.dart';
import 'package:mix/src/properties/typography/strut_style_mix.dart';

import '../../../helpers/testing_utils.dart';

void main() {
  group('StrutStyleMix', () {
    group('Constructor', () {
      test('only constructor creates instance with correct properties', () {
        final strutStyleMix = StrutStyleMix(
          fontFamily: 'Roboto',
          fontFamilyFallback: const ['Arial', 'Helvetica'],
          fontSize: 16.0,
          fontWeight: FontWeight.bold,
          fontStyle: FontStyle.italic,
          height: 1.5,
          leading: 2.0,
          forceStrutHeight: true,
        );

        expect(strutStyleMix.$fontFamily, resolvesTo('Roboto'));
        expect(strutStyleMix.$fontSize, resolvesTo(16.0));
        expect(strutStyleMix.$fontWeight, resolvesTo(FontWeight.bold));
        expect(strutStyleMix.$fontStyle, resolvesTo(FontStyle.italic));
        expect(strutStyleMix.$height, resolvesTo(1.5));
        expect(strutStyleMix.$leading, resolvesTo(2.0));
        expect(strutStyleMix.$forceStrutHeight, resolvesTo(true));

        // Test fontFamilyFallback list
        expect(
          strutStyleMix.$fontFamilyFallback,
          resolvesTo(equals(['Arial', 'Helvetica'])),
        );
      });

      test('value constructor extracts properties from StrutStyle', () {
        const strutStyle = StrutStyle(
          fontFamily: 'Roboto',
          fontFamilyFallback: ['Arial'],
          fontSize: 14.0,
          fontWeight: FontWeight.w500,
          fontStyle: FontStyle.normal,
          height: 1.2,
          leading: 1.0,
          forceStrutHeight: false,
        );

        final strutStyleMix = StrutStyleMix.value(strutStyle);

        expect(strutStyleMix.$fontFamily, resolvesTo('Roboto'));
        expect(strutStyleMix.$fontSize, resolvesTo(14.0));
        expect(strutStyleMix.$fontWeight, resolvesTo(FontWeight.w500));
        expect(strutStyleMix.$fontStyle, resolvesTo(FontStyle.normal));
        expect(strutStyleMix.$height, resolvesTo(1.2));
        expect(strutStyleMix.$leading, resolvesTo(1.0));
        expect(strutStyleMix.$forceStrutHeight, resolvesTo(false));

<<<<<<< HEAD
        expect(
          strutStyleMix.$fontFamilyFallback,
          resolvesTo(equals(['Arial'])),
        );
=======
        expect(strutStyleMix.$fontFamilyFallback, resolvesTo(equals(['Arial'])));
>>>>>>> ea99cd50
      });

      test('maybeValue returns null for null input', () {
        final result = StrutStyleMix.maybeValue(null);
        expect(result, isNull);
      });

      test('maybeValue returns StrutStyleMix for non-null input', () {
        const strutStyle = StrutStyle(fontSize: 16.0);
        final result = StrutStyleMix.maybeValue(strutStyle);

        expect(result, isNotNull);
        expect(result!.$fontSize, resolvesTo(16.0));
      });
    });

    group('Factory Constructors', () {
      test('fontFamily factory creates StrutStyleMix with fontFamily', () {
        final strutStyleMix = StrutStyleMix.fontFamily('Times');

        expect(strutStyleMix.$fontFamily, resolvesTo('Times'));
        expect(strutStyleMix.$fontFamilyFallback, isNull);
        expect(strutStyleMix.$fontSize, isNull);
        expect(strutStyleMix.$height, isNull);
        expect(strutStyleMix.$leading, isNull);
        expect(strutStyleMix.$fontWeight, isNull);
        expect(strutStyleMix.$fontStyle, isNull);
        expect(strutStyleMix.$forceStrutHeight, isNull);
      });

      test(
        'fontFamilyFallback factory creates StrutStyleMix with fontFamilyFallback',
        () {
          final fontFamilyFallback = ['Georgia', 'serif'];
          final strutStyleMix = StrutStyleMix.fontFamilyFallback(
            fontFamilyFallback,
          );

          expect(
            strutStyleMix.$fontFamilyFallback,
            resolvesTo(equals(['Georgia', 'serif'])),
          );
          expect(strutStyleMix.$fontFamily, isNull);
          expect(strutStyleMix.$fontSize, isNull);
          expect(strutStyleMix.$height, isNull);
          expect(strutStyleMix.$leading, isNull);
          expect(strutStyleMix.$fontWeight, isNull);
          expect(strutStyleMix.$fontStyle, isNull);
          expect(strutStyleMix.$forceStrutHeight, isNull);
        },
      );

      test('fontSize factory creates StrutStyleMix with fontSize', () {
        final strutStyleMix = StrutStyleMix.fontSize(18.0);

        expect(strutStyleMix.$fontSize, resolvesTo(18.0));
        expect(strutStyleMix.$fontFamily, isNull);
        expect(strutStyleMix.$fontFamilyFallback, isNull);
        expect(strutStyleMix.$height, isNull);
        expect(strutStyleMix.$leading, isNull);
        expect(strutStyleMix.$fontWeight, isNull);
        expect(strutStyleMix.$fontStyle, isNull);
        expect(strutStyleMix.$forceStrutHeight, isNull);
      });

      test('height factory creates StrutStyleMix with height', () {
        final strutStyleMix = StrutStyleMix.height(1.8);

        expect(strutStyleMix.$height, resolvesTo(1.8));
        expect(strutStyleMix.$fontFamily, isNull);
        expect(strutStyleMix.$fontFamilyFallback, isNull);
        expect(strutStyleMix.$fontSize, isNull);
        expect(strutStyleMix.$leading, isNull);
        expect(strutStyleMix.$fontWeight, isNull);
        expect(strutStyleMix.$fontStyle, isNull);
        expect(strutStyleMix.$forceStrutHeight, isNull);
      });

      test('leading factory creates StrutStyleMix with leading', () {
        final strutStyleMix = StrutStyleMix.leading(1.3);

        expect(strutStyleMix.$leading, resolvesTo(1.3));
        expect(strutStyleMix.$fontFamily, isNull);
        expect(strutStyleMix.$fontFamilyFallback, isNull);
        expect(strutStyleMix.$fontSize, isNull);
        expect(strutStyleMix.$height, isNull);
        expect(strutStyleMix.$fontWeight, isNull);
        expect(strutStyleMix.$fontStyle, isNull);
        expect(strutStyleMix.$forceStrutHeight, isNull);
      });

      test('fontWeight factory creates StrutStyleMix with fontWeight', () {
        final strutStyleMix = StrutStyleMix.fontWeight(FontWeight.w600);

        expect(strutStyleMix.$fontWeight, resolvesTo(FontWeight.w600));
        expect(strutStyleMix.$fontFamily, isNull);
        expect(strutStyleMix.$fontFamilyFallback, isNull);
        expect(strutStyleMix.$fontSize, isNull);
        expect(strutStyleMix.$height, isNull);
        expect(strutStyleMix.$leading, isNull);
        expect(strutStyleMix.$fontStyle, isNull);
        expect(strutStyleMix.$forceStrutHeight, isNull);
      });

      test('fontStyle factory creates StrutStyleMix with fontStyle', () {
        final strutStyleMix = StrutStyleMix.fontStyle(FontStyle.normal);

        expect(strutStyleMix.$fontStyle, resolvesTo(FontStyle.normal));
        expect(strutStyleMix.$fontFamily, isNull);
        expect(strutStyleMix.$fontFamilyFallback, isNull);
        expect(strutStyleMix.$fontSize, isNull);
        expect(strutStyleMix.$height, isNull);
        expect(strutStyleMix.$leading, isNull);
        expect(strutStyleMix.$fontWeight, isNull);
        expect(strutStyleMix.$forceStrutHeight, isNull);
      });

      test(
        'forceStrutHeight factory creates StrutStyleMix with forceStrutHeight',
        () {
          final strutStyleMix = StrutStyleMix.forceStrutHeight(false);

          expect(strutStyleMix.$forceStrutHeight, resolvesTo(false));
          expect(strutStyleMix.$fontFamily, isNull);
          expect(strutStyleMix.$fontFamilyFallback, isNull);
          expect(strutStyleMix.$fontSize, isNull);
          expect(strutStyleMix.$height, isNull);
          expect(strutStyleMix.$leading, isNull);
          expect(strutStyleMix.$fontWeight, isNull);
          expect(strutStyleMix.$fontStyle, isNull);
        },
      );
    });

    group('resolve', () {
      test('resolves to StrutStyle with correct properties', () {
        final strutStyleMix = StrutStyleMix(
          fontFamily: 'Roboto',
          fontSize: 16.0,
          fontWeight: FontWeight.bold,
          height: 1.5,
          forceStrutHeight: true,
        );

        const resolvedValue = StrutStyle(
          fontFamily: 'Roboto',
          fontSize: 16.0,
          fontWeight: FontWeight.bold,
          height: 1.5,
          forceStrutHeight: true,
        );

        expect(strutStyleMix, resolvesTo(resolvedValue));
      });
    });

    group('merge', () {
      test('returns equivalent instance when other is null', () {
        final strutStyleMix = StrutStyleMix(fontSize: 16.0);
        final merged = strutStyleMix.merge(null);

        expect(identical(merged, strutStyleMix), isFalse);
        expect(merged, equals(strutStyleMix));
      });

      test('merges properties correctly', () {
        final first = StrutStyleMix(
          fontFamily: 'Roboto',
          fontSize: 16.0,
          fontWeight: FontWeight.normal,
        );

        final second = StrutStyleMix(
          fontSize: 18.0,
          fontStyle: FontStyle.italic,
          height: 1.5,
        );

        final merged = first.merge(second);

        expect(merged.$fontFamily, resolvesTo('Roboto'));
        expect(merged.$fontSize, resolvesTo(18.0));
        expect(merged.$fontWeight, resolvesTo(FontWeight.normal));
        expect(merged.$fontStyle, resolvesTo(FontStyle.italic));
        expect(merged.$height, resolvesTo(1.5));
      });

      test('merges fontFamilyFallback lists by concatenating', () {
        final first = StrutStyleMix(
          fontFamilyFallback: const ['Arial', 'Helvetica'],
        );

        final second = StrutStyleMix(
          fontFamilyFallback: const ['Times', 'Georgia'],
        );

        final merged = first.merge(second);

        expect(
          merged.$fontFamilyFallback,
          resolvesTo(equals(['Times', 'Georgia'])),
        );
      });

      test('preserves all properties in complex merge', () {
        final base = StrutStyleMix(
          fontFamily: 'Roboto',
          fontSize: 14.0,
          fontFamilyFallback: const ['Arial'],
        );

        final override = StrutStyleMix(
          fontSize: 16.0,
          fontWeight: FontWeight.bold,
          fontFamilyFallback: const ['Times'],
        );

        final merged = base.merge(override);

        expect(merged.$fontFamily, resolvesTo('Roboto')); // preserved
        expect(merged.$fontSize, resolvesTo(16.0)); // overridden
        expect(merged.$fontWeight, resolvesTo(FontWeight.bold)); // added
<<<<<<< HEAD
        expect(
          merged.$fontFamilyFallback,
          resolvesTo(equals(['Times'])),
        ); // concatenated
=======
        expect(merged.$fontFamilyFallback, resolvesTo(equals(['Times'])));
>>>>>>> ea99cd50
      });
    });

    group('Equality', () {
      test('returns true when all properties are the same', () {
        final strutStyleMix1 = StrutStyleMix(
          fontFamily: 'Roboto',
          fontSize: 16.0,
          fontWeight: FontWeight.bold,
        );

        final strutStyleMix2 = StrutStyleMix(
          fontFamily: 'Roboto',
          fontSize: 16.0,
          fontWeight: FontWeight.bold,
        );

        expect(strutStyleMix1, strutStyleMix2);
        expect(strutStyleMix1.hashCode, strutStyleMix2.hashCode);
      });

      test('returns false when properties are different', () {
        final strutStyleMix1 = StrutStyleMix(fontSize: 16.0);
        final strutStyleMix2 = StrutStyleMix(fontSize: 18.0);

        expect(strutStyleMix1, isNot(strutStyleMix2));
      });

      test('handles fontFamilyFallback list equality correctly', () {
        final strutStyleMix1 = StrutStyleMix(
          fontFamilyFallback: const ['Arial', 'Helvetica'],
        );

        final strutStyleMix2 = StrutStyleMix(
          fontFamilyFallback: const ['Arial', 'Helvetica'],
        );

        final strutStyleMix3 = StrutStyleMix(
          fontFamilyFallback: const ['Arial', 'Times'],
        );

        expect(strutStyleMix1, strutStyleMix2);
        expect(strutStyleMix1, isNot(strutStyleMix3));
      });
    });

    group('Utility Methods', () {
      test('fontFamily utility works correctly', () {
        final strutStyleMix = StrutStyleMix().fontFamily('Courier');

        expect(strutStyleMix.$fontFamily, resolvesTo('Courier'));
      });

      test('fontFamilyFallback utility works correctly', () {
        final fontFamilyFallback = ['Verdana', 'sans-serif'];
        final strutStyleMix = StrutStyleMix().fontFamilyFallback(
          fontFamilyFallback,
        );

        expect(
          strutStyleMix.$fontFamilyFallback,
          resolvesTo(equals(['Verdana', 'sans-serif'])),
        );
      });

      test('fontSize utility works correctly', () {
        final strutStyleMix = StrutStyleMix().fontSize(20.0);

        expect(strutStyleMix.$fontSize, resolvesTo(20.0));
      });

      test('height utility works correctly', () {
        final strutStyleMix = StrutStyleMix().height(2.0);

        expect(strutStyleMix.$height, resolvesTo(2.0));
      });

      test('leading utility works correctly', () {
        final strutStyleMix = StrutStyleMix().leading(1.8);

        expect(strutStyleMix.$leading, resolvesTo(1.8));
      });

      test('fontWeight utility works correctly', () {
        final strutStyleMix = StrutStyleMix().fontWeight(FontWeight.w300);

        expect(strutStyleMix.$fontWeight, resolvesTo(FontWeight.w300));
      });

      test('fontStyle utility works correctly', () {
        final strutStyleMix = StrutStyleMix().fontStyle(FontStyle.italic);

        expect(strutStyleMix.$fontStyle, resolvesTo(FontStyle.italic));
      });

      test('forceStrutHeight utility works correctly', () {
        final strutStyleMix = StrutStyleMix().forceStrutHeight(true);

        expect(strutStyleMix.$forceStrutHeight, resolvesTo(true));
      });
    });

    group('Props getter', () {
      test('props includes all properties', () {
        final strutStyleMix = StrutStyleMix(
          fontFamily: 'Arial',
          fontFamilyFallback: ['Helvetica', 'sans-serif'],
          fontSize: 16.0,
          height: 1.5,
          leading: 1.2,
          fontWeight: FontWeight.bold,
          fontStyle: FontStyle.italic,
          forceStrutHeight: true,
        );

        expect(strutStyleMix.props.length, 8);
        expect(strutStyleMix.props, contains(strutStyleMix.$fontFamily));
        expect(
          strutStyleMix.props,
          contains(strutStyleMix.$fontFamilyFallback),
        );
        expect(strutStyleMix.props, contains(strutStyleMix.$fontSize));
        expect(strutStyleMix.props, contains(strutStyleMix.$height));
        expect(strutStyleMix.props, contains(strutStyleMix.$leading));
        expect(strutStyleMix.props, contains(strutStyleMix.$fontWeight));
        expect(strutStyleMix.props, contains(strutStyleMix.$fontStyle));
        expect(strutStyleMix.props, contains(strutStyleMix.$forceStrutHeight));
      });
    });

    group('debugFillProperties', () {
      test('adds all properties to diagnostic properties', () {
        final strutStyleMix = StrutStyleMix(
          fontFamily: 'Roboto',
          fontSize: 16.0,
          fontWeight: FontWeight.bold,
        );

        final properties = DiagnosticPropertiesBuilder();
        strutStyleMix.debugFillProperties(properties);

        expect(properties.properties.length, greaterThan(0));
      });
    });
  });
}<|MERGE_RESOLUTION|>--- conflicted
+++ resolved
@@ -58,14 +58,10 @@
         expect(strutStyleMix.$leading, resolvesTo(1.0));
         expect(strutStyleMix.$forceStrutHeight, resolvesTo(false));
 
-<<<<<<< HEAD
         expect(
           strutStyleMix.$fontFamilyFallback,
           resolvesTo(equals(['Arial'])),
         );
-=======
-        expect(strutStyleMix.$fontFamilyFallback, resolvesTo(equals(['Arial'])));
->>>>>>> ea99cd50
       });
 
       test('maybeValue returns null for null input', () {
@@ -288,14 +284,7 @@
         expect(merged.$fontFamily, resolvesTo('Roboto')); // preserved
         expect(merged.$fontSize, resolvesTo(16.0)); // overridden
         expect(merged.$fontWeight, resolvesTo(FontWeight.bold)); // added
-<<<<<<< HEAD
-        expect(
-          merged.$fontFamilyFallback,
-          resolvesTo(equals(['Times'])),
-        ); // concatenated
-=======
         expect(merged.$fontFamilyFallback, resolvesTo(equals(['Times'])));
->>>>>>> ea99cd50
       });
     });
 
