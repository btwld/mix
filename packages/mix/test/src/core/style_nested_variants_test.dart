--- conflicted
+++ resolved
@@ -300,10 +300,6 @@
     required this.width,
     this.height,
     super.variants,
-<<<<<<< HEAD
-    super.animation,
-=======
->>>>>>> 1111c66f
   });
 
   @override
