import 'package:flutter/material.dart';
import 'package:flutter_test/flutter_test.dart';
import 'package:mix/mix.dart';

import '../../helpers/testing_utils.dart';

// Test helper for PointerPosition context
class MockBuildContextWithPointerPosition extends MockBuildContext {
  final PointerPosition _position;

  MockBuildContextWithPointerPosition(this._position);

  @override
  T? getInheritedWidgetOfExactType<T extends InheritedWidget>() {
    if (T == PointerPositionProvider) {
      final notifier = PointerPositionNotifier();
      notifier.addListener(() {}); // Add listener so it tracks position
      notifier.updatePosition(_position.position, _position.offset);
      return PointerPositionProvider(notifier: notifier, child: const SizedBox()) as T?;
    }
    return super.getInheritedWidgetOfExactType<T>();
  }
}

// Test implementation of VariantMixin
class TestVariantAttribute extends Style<BoxSpec>
    with VariantStyleMixin<TestVariantAttribute, BoxSpec> {
  const TestVariantAttribute({super.variants, super.modifier, super.animation});

  @override
  TestVariantAttribute variant(Variant variant, TestVariantAttribute style) {
    return TestVariantAttribute(
      variants: [...?$variants, VariantStyle(variant, style)],
    );
  }

  @override
  TestVariantAttribute variants(List<VariantStyle<BoxSpec>> value) {
    return TestVariantAttribute(variants: value);
  }

  @override
  StyleSpec<BoxSpec> resolve(BuildContext context) =>
      const StyleSpec(spec: BoxSpec());

  @override
  TestVariantAttribute merge(TestVariantAttribute? other) {
    return TestVariantAttribute(
      variants: MixOps.mergeVariants($variants, other?.$variants),
      modifier: $modifier?.merge(other?.$modifier) ?? other?.$modifier,
      animation: other?.$animation ?? $animation,
    );
  }

  @override
  List<Object?> get props => [$variants, $modifier, $animation];
}


void main() {
  group('VariantMixin', () {
    test('onDark creates correct variant', () {
      const attribute = TestVariantAttribute();
      const style = TestVariantAttribute();
      final result = attribute.onDark(style);

      expect(result.$variants, isNotNull);
      expect(result.$variants!.length, 1);

      final variant = result.$variants!.first.variant;
      expect(variant, isA<ContextVariant>());
    });

    test('onLight creates correct variant', () {
      const attribute = TestVariantAttribute();
      const style = TestVariantAttribute();
      final result = attribute.onLight(style);

      expect(result.$variants, isNotNull);
      expect(result.$variants!.length, 1);

      final variant = result.$variants!.first.variant;
      expect(variant, isA<ContextVariant>());
    });

    test('onHover creates correct variant', () {
      const attribute = TestVariantAttribute();
      const style = TestVariantAttribute();
      final result = attribute.onHovered(style);

      expect(result.$variants, isNotNull);
      expect(result.$variants!.length, 1);
      expect(result.$variants!.first.variant, isA<ContextVariant>());
    });

    test('onPress creates correct variant', () {
      const attribute = TestVariantAttribute();
      const style = TestVariantAttribute();
      final result = attribute.onPressed(style);

      expect(result.$variants, isNotNull);
      expect(result.$variants!.length, 1);
      expect(result.$variants!.first.variant, isA<ContextVariant>());
    });

    test('onDisabled creates correct variant', () {
      const attribute = TestVariantAttribute();
      const style = TestVariantAttribute();
      final result = attribute.onDisabled(style);

      expect(result.$variants, isNotNull);
      expect(result.$variants!.length, 1);
      expect(result.$variants!.first.variant, isA<ContextVariant>());
    });

    test('onFocused creates correct variant', () {
      const attribute = TestVariantAttribute();
      const style = TestVariantAttribute();
      final result = attribute.onFocused(style);

      expect(result.$variants, isNotNull);
      expect(result.$variants!.length, 1);
      expect(result.$variants!.first.variant, isA<ContextVariant>());
    });

    test('onSelected creates correct variant', () {
      const attribute = TestVariantAttribute();
      const style = TestVariantAttribute();
      final result = attribute.onSelected(style);

      expect(result.$variants, isNotNull);
      expect(result.$variants!.length, 1);
      expect(result.$variants!.first.variant, isA<ContextVariant>());
    });

    test('onBreakpoint creates correct variant', () {
      const attribute = TestVariantAttribute();
      const style = TestVariantAttribute();
      final breakpoint = Breakpoint(minWidth: 800, maxWidth: 1200);
      final result = attribute.onBreakpoint(
        breakpoint,
        style,
      );

      expect(result.$variants, isNotNull);
      expect(result.$variants!.length, 1);
      expect(result.$variants!.first.variant, isA<ContextVariant>());
    });

<<<<<<< HEAD
    test('onPointerPosition creates variant with builder', () {
      const attribute = TestVariantAttribute();
      final result = attribute.onPointerPosition((position) {
        return const TestVariantAttribute();
      });

      expect(result.$variants, isNotNull);
      expect(result.$variants!.length, 1);
      expect(result.$variants!.first.variant, isA<ContextVariantBuilder>());
    });

    test('orientation variants work correctly', () {
=======
    test('variant creates proper style attribute', () {
>>>>>>> 404e5e50
      const attribute = TestVariantAttribute();
      const style = TestVariantAttribute();

      final result = attribute.onDark(style);

      expect(result.$variants, isNotNull);
      expect(result.$variants!.length, 1);
      expect(result.$variants!.first.value, equals(style));
    });

    test('variant can be chained with different styles', () {
      const attribute = TestVariantAttribute();
      const darkStyle = TestVariantAttribute();
      const hoverStyle = TestVariantAttribute();

      final result = attribute
          .onDark(darkStyle)
          .onHovered(hoverStyle);

      expect(result.$variants, isNotNull);
      expect(result.$variants!.length, 2);

      expect(result.$variants!.first.value, equals(darkStyle));
      expect(result.$variants!.last.value, equals(hoverStyle));
    });

    test('onError creates correct variant', () {
      const attribute = TestVariantAttribute();
      const style = TestVariantAttribute();
      final result = attribute.onError(style);

      expect(result.$variants, isNotNull);
      expect(result.$variants!.length, 1);
      expect(result.$variants!.first.variant, isA<ContextVariant>());
    });

    test('onScrolledUnder creates correct variant', () {
      const attribute = TestVariantAttribute();
      const style = TestVariantAttribute();
      final result = attribute.onScrolledUnder(style);

      expect(result.$variants, isNotNull);
      expect(result.$variants!.length, 1);
      expect(result.$variants!.first.variant, isA<ContextVariant>());
    });

    test('onDragged creates correct variant', () {
      const attribute = TestVariantAttribute();
      const style = TestVariantAttribute();
      final result = attribute.onDragged(style);

      expect(result.$variants, isNotNull);
      expect(result.$variants!.length, 1);
      expect(result.$variants!.first.variant, isA<ContextVariant>());
    });

    test('onEnabled creates correct variant', () {
      const attribute = TestVariantAttribute();
      const style = TestVariantAttribute();
      final result = attribute.onEnabled(style);

      expect(result.$variants, isNotNull);
      expect(result.$variants!.length, 1);
      expect(result.$variants!.first.variant, isA<ContextVariant>());
    });

    test('orientation variants work correctly', () {
      const attribute = TestVariantAttribute();
      const style = TestVariantAttribute();

      final portraitResult = attribute.onPortrait(style);
      final landscapeResult = attribute.onLandscape(style);

      expect(portraitResult.$variants!.length, 1);
      expect(landscapeResult.$variants!.length, 1);
      expect(portraitResult.$variants!.first.variant, isA<ContextVariant>());
      expect(landscapeResult.$variants!.first.variant, isA<ContextVariant>());
    });

    test('device breakpoint variants work correctly', () {
      const attribute = TestVariantAttribute();
      const style = TestVariantAttribute();

      final mobileResult = attribute.onMobile(style);
      final tabletResult = attribute.onTablet(style);
      final desktopResult = attribute.onDesktop(style);

      expect(mobileResult.$variants!.length, 1);
      expect(tabletResult.$variants!.length, 1);
      expect(desktopResult.$variants!.length, 1);
      expect(mobileResult.$variants!.first.variant, isA<ContextVariant>());
      expect(tabletResult.$variants!.first.variant, isA<ContextVariant>());
      expect(desktopResult.$variants!.first.variant, isA<ContextVariant>());
    });

    test('text direction variants work correctly', () {
      const attribute = TestVariantAttribute();
      const style = TestVariantAttribute();

      final ltrResult = attribute.onLtr(style);
      final rtlResult = attribute.onRtl(style);

      expect(ltrResult.$variants!.length, 1);
      expect(rtlResult.$variants!.length, 1);
      expect(ltrResult.$variants!.first.variant, isA<ContextVariant>());
      expect(rtlResult.$variants!.first.variant, isA<ContextVariant>());
    });

    test('platform variants work correctly', () {
      const attribute = TestVariantAttribute();
      const style = TestVariantAttribute();

      final iosResult = attribute.onIos(style);
      final androidResult = attribute.onAndroid(style);
      final macosResult = attribute.onMacos(style);
      final windowsResult = attribute.onWindows(style);
      final linuxResult = attribute.onLinux(style);
      final fuchsiaResult = attribute.onFuchsia(style);
      final webResult = attribute.onWeb(style);

      expect(iosResult.$variants!.length, 1);
      expect(androidResult.$variants!.length, 1);
      expect(macosResult.$variants!.length, 1);
      expect(windowsResult.$variants!.length, 1);
      expect(linuxResult.$variants!.length, 1);
      expect(fuchsiaResult.$variants!.length, 1);
      expect(webResult.$variants!.length, 1);

      expect(iosResult.$variants!.first.variant, isA<ContextVariant>());
      expect(androidResult.$variants!.first.variant, isA<ContextVariant>());
      expect(macosResult.$variants!.first.variant, isA<ContextVariant>());
      expect(windowsResult.$variants!.first.variant, isA<ContextVariant>());
      expect(linuxResult.$variants!.first.variant, isA<ContextVariant>());
      expect(fuchsiaResult.$variants!.first.variant, isA<ContextVariant>());
      expect(webResult.$variants!.first.variant, isA<ContextVariant>());
    });

    test('onPointerPosition builder receives position from context', () {
      const position = PointerPosition(
        position: Alignment.center,
        offset: Offset(100, 50),
      );
      
      PointerPosition? receivedPosition;
      const attribute = TestVariantAttribute();
      final result = attribute.onPointerPosition((pos) {
        receivedPosition = pos;
        return const TestVariantAttribute();
      });

      final variant = result.$variants!.first.variant as ContextVariantBuilder;
      
      // Create a mock context that returns the position
      final mockContext = MockBuildContextWithPointerPosition(position);
      
      // Build the variant which should call our function
      variant.build(mockContext);

      // The function should have been called with the position
      expect(receivedPosition, equals(position));
    });

    test('onPointerPosition handles null position gracefully', () {
      const attribute = TestVariantAttribute();
      var wasCallbackCalled = false;
      
      final result = attribute.onPointerPosition((position) {
        wasCallbackCalled = true;
        return const TestVariantAttribute();
      });

      expect(result.$variants, isNotNull);
      expect(result.$variants!.length, 1);
      
      final variant = result.$variants!.first.variant as ContextVariantBuilder;
      // Create a mock context without PointerPosition
      final mockContext = MockBuildContext();
      
      // Should return the base style without calling callback
      final builtStyle = variant.build(mockContext);
      expect(builtStyle, isA<TestVariantAttribute>());
      expect(wasCallbackCalled, isFalse);
    });

    test('onPointerPosition works with other variants', () {
      const attribute = TestVariantAttribute();
      const hoverStyle = TestVariantAttribute();
      
      final result = attribute
          .onHovered(hoverStyle)
          .onPointerPosition((position) => const TestVariantAttribute());

      expect(result.$variants, isNotNull);
      expect(result.$variants!.length, 2);
      expect(result.$variants!.first.variant, isA<ContextVariant>());
      expect(result.$variants!.last.variant, isA<ContextVariantBuilder>());
    });
  });
}<|MERGE_RESOLUTION|>--- conflicted
+++ resolved
@@ -1,26 +1,6 @@
 import 'package:flutter/material.dart';
 import 'package:flutter_test/flutter_test.dart';
 import 'package:mix/mix.dart';
-
-import '../../helpers/testing_utils.dart';
-
-// Test helper for PointerPosition context
-class MockBuildContextWithPointerPosition extends MockBuildContext {
-  final PointerPosition _position;
-
-  MockBuildContextWithPointerPosition(this._position);
-
-  @override
-  T? getInheritedWidgetOfExactType<T extends InheritedWidget>() {
-    if (T == PointerPositionProvider) {
-      final notifier = PointerPositionNotifier();
-      notifier.addListener(() {}); // Add listener so it tracks position
-      notifier.updatePosition(_position.position, _position.offset);
-      return PointerPositionProvider(notifier: notifier, child: const SizedBox()) as T?;
-    }
-    return super.getInheritedWidgetOfExactType<T>();
-  }
-}
 
 // Test implementation of VariantMixin
 class TestVariantAttribute extends Style<BoxSpec>
@@ -147,22 +127,7 @@
       expect(result.$variants!.first.variant, isA<ContextVariant>());
     });
 
-<<<<<<< HEAD
-    test('onPointerPosition creates variant with builder', () {
-      const attribute = TestVariantAttribute();
-      final result = attribute.onPointerPosition((position) {
-        return const TestVariantAttribute();
-      });
-
-      expect(result.$variants, isNotNull);
-      expect(result.$variants!.length, 1);
-      expect(result.$variants!.first.variant, isA<ContextVariantBuilder>());
-    });
-
-    test('orientation variants work correctly', () {
-=======
     test('variant creates proper style attribute', () {
->>>>>>> 404e5e50
       const attribute = TestVariantAttribute();
       const style = TestVariantAttribute();
 
@@ -299,66 +264,5 @@
       expect(fuchsiaResult.$variants!.first.variant, isA<ContextVariant>());
       expect(webResult.$variants!.first.variant, isA<ContextVariant>());
     });
-
-    test('onPointerPosition builder receives position from context', () {
-      const position = PointerPosition(
-        position: Alignment.center,
-        offset: Offset(100, 50),
-      );
-      
-      PointerPosition? receivedPosition;
-      const attribute = TestVariantAttribute();
-      final result = attribute.onPointerPosition((pos) {
-        receivedPosition = pos;
-        return const TestVariantAttribute();
-      });
-
-      final variant = result.$variants!.first.variant as ContextVariantBuilder;
-      
-      // Create a mock context that returns the position
-      final mockContext = MockBuildContextWithPointerPosition(position);
-      
-      // Build the variant which should call our function
-      variant.build(mockContext);
-
-      // The function should have been called with the position
-      expect(receivedPosition, equals(position));
-    });
-
-    test('onPointerPosition handles null position gracefully', () {
-      const attribute = TestVariantAttribute();
-      var wasCallbackCalled = false;
-      
-      final result = attribute.onPointerPosition((position) {
-        wasCallbackCalled = true;
-        return const TestVariantAttribute();
-      });
-
-      expect(result.$variants, isNotNull);
-      expect(result.$variants!.length, 1);
-      
-      final variant = result.$variants!.first.variant as ContextVariantBuilder;
-      // Create a mock context without PointerPosition
-      final mockContext = MockBuildContext();
-      
-      // Should return the base style without calling callback
-      final builtStyle = variant.build(mockContext);
-      expect(builtStyle, isA<TestVariantAttribute>());
-      expect(wasCallbackCalled, isFalse);
-    });
-
-    test('onPointerPosition works with other variants', () {
-      const attribute = TestVariantAttribute();
-      const hoverStyle = TestVariantAttribute();
-      
-      final result = attribute
-          .onHovered(hoverStyle)
-          .onPointerPosition((position) => const TestVariantAttribute());
-
-      expect(result.$variants, isNotNull);
-      expect(result.$variants!.length, 2);
-      expect(result.$variants!.first.variant, isA<ContextVariant>());
-      expect(result.$variants!.last.variant, isA<ContextVariantBuilder>());
-    });
   });
 }