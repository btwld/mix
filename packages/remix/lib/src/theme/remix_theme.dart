import 'package:flutter/foundation.dart';
import 'package:flutter/widgets.dart';
import 'package:mix/mix.dart';

import '../components/accordion/accordion.dart';
import '../components/avatar/avatar.dart';
import '../components/badge/badge.dart';
import '../components/button/button.dart';
import '../components/callout/callout.dart';
import '../components/card/card.dart';
import '../components/checkbox/checkbox.dart';
import '../components/dialog/dialog.dart';
import '../components/chip/chip.dart';
import '../components/divider/divider.dart';
import '../components/icon_button/icon_button.dart';
import '../components/progress/progress.dart';
import '../components/radio/radio.dart';
import '../components/scaffold/scaffold.dart';
import '../components/segmented_control/segmented_control.dart';
import '../components/select/select.dart';
import '../components/spinner/spinner.dart';
import '../components/switch/switch.dart';
import '../components/toast/toast.dart';
import 'remix_tokens.dart';

class RemixComponentTheme {
  final AccordionStyle accordion;
  final AvatarStyle avatar;
  final BadgeStyle badge;
  final ButtonStyle button;
  final CalloutStyle callout;
  final CardStyle card;
  final CheckboxStyle checkbox;
  final DialogStyle dialog;
  final ChipStyle chip;
  final DividerStyle divider;
  final IconButtonStyle iconButton;
  final ProgressStyle progress;
  final RadioStyle radio;
  final ScaffoldStyle scaffold;
  final SegmentedControlStyle segmentedControl;
  final SelectStyle select;
  final SpinnerStyle spinner;
  final SwitchStyle switchComponent;
  final ToastStyle toast;

  const RemixComponentTheme({
    required this.accordion,
    required this.avatar,
    required this.badge,
    required this.button,
    required this.callout,
    required this.card,
    required this.checkbox,
    required this.dialog,
    required this.chip,
    required this.divider,
    required this.iconButton,
    required this.progress,
    required this.radio,
    required this.scaffold,
    required this.segmentedControl,
    required this.select,
    required this.spinner,
    required this.switchComponent,
    required this.toast,
  });

  factory RemixComponentTheme.baseLight() {
    return const RemixComponentTheme(
      accordion: AccordionStyle(),
      avatar: AvatarStyle(),
      badge: BadgeStyle(),
      button: ButtonStyle(),
      callout: CalloutStyle(),
      card: CardStyle(),
      checkbox: CheckboxStyle(),
      dialog: DialogStyle(),
      chip: ChipStyle(),
      divider: DividerStyle(),
      iconButton: IconButtonStyle(),
      progress: ProgressStyle(),
      radio: RadioStyle(),
      scaffold: ScaffoldStyle(),
      segmentedControl: SegmentedControlStyle(),
      select: SelectStyle(),
      spinner: SpinnerStyle(),
      switchComponent: SwitchStyle(),
      toast: ToastStyle(),
<<<<<<< HEAD
    );
  }

  factory RemixComponentTheme.baseDark() {
    return RemixComponentTheme.baseLight().copyWith(
      accordion: const AccordionDarkStyle(),
      avatar: const AvatarDarkStyle(),
      badge: const BadgeDarkStyle(),
      button: const ButtonDarkStyle(),
      callout: const CalloutDarkStyle(),
      card: const CardDarkStyle(),
      checkbox: const CheckboxDarkStyle(),
      iconButton: const IconButtonDarkStyle(),
      progress: const ProgressDarkStyle(),
      radio: const RadioDarkStyle(),
      scaffold: const ScaffoldDarkStyle(),
      segmentedControl: const SegmentedControlDarkStyle(),
      select: const SelectDarkStyle(),
      spinner: const SpinnerDarkStyle(),
      switchComponent: const SwitchDarkStyle(),
=======
>>>>>>> 2a151006
    );
  }

  factory RemixComponentTheme.fortalezaLight() {
    return const RemixComponentTheme(
      accordion: FortalezaAccordionStyle(),
      avatar: FortalezaAvatarStyle(),
      badge: FortalezaBadgeStyle(),
      button: FortalezaButtonStyle(),
      callout: FortalezaCalloutStyle(),
      card: FortalezaCardStyle(),
      checkbox: FortalezaCheckboxStyle(),
      dialog: FortalezaDialogStyle(),
      chip: FortalezaChipStyle(),
      divider: FortalezaDividerStyle(),
      iconButton: FortalezaIconButtonStyle(),
      progress: FortalezaProgressStyle(),
      radio: FortalezaRadioStyle(),
      scaffold: FortalezaScaffoldStyle(),
      segmentedControl: FortalezaSegmentedControlStyle(),
      select: FortalezaSelectStyle(),
      spinner: FortalezaSpinnerStyle(),
      switchComponent: FortalezaSwitchStyle(),
      toast: FortalezaToastStyle(),
    );
  }

  factory RemixComponentTheme.fortalezaDark() {
    return RemixComponentTheme.fortalezaLight().copyWith(
      avatar: const FortalezaDarkAvatarStyle(),
      badge: const FortalezaDarkBadgeStyle(),
      segmentedControl: const FortalezaDarkSegmentedControlStyle(),
      select: const FortalezaDarkSelectStyle(),
      switchComponent: const FortalezaDarkSwitchStyle(),
    );
  }

  RemixComponentTheme copyWith({
    AccordionStyle? accordion,
    AvatarStyle? avatar,
    BadgeStyle? badge,
    ButtonStyle? button,
    CalloutStyle? callout,
    CardStyle? card,
    CheckboxStyle? checkbox,
    DialogStyle? dialog,
    ChipStyle? chip,
    DividerStyle? divider,
    IconButtonStyle? iconButton,
    ProgressStyle? progress,
    RadioStyle? radio,
    ScaffoldStyle? scaffold,
    SegmentedControlStyle? segmentedControl,
    SelectStyle? select,
    SpinnerStyle? spinner,
    SwitchStyle? switchComponent,
    ToastStyle? toast,
  }) {
    return RemixComponentTheme(
      accordion: accordion ?? this.accordion,
      avatar: avatar ?? this.avatar,
      badge: badge ?? this.badge,
      button: button ?? this.button,
      callout: callout ?? this.callout,
      card: card ?? this.card,
      checkbox: checkbox ?? this.checkbox,
      dialog: dialog ?? this.dialog,
      chip: chip ?? this.chip,
      divider: divider ?? this.divider,
      iconButton: iconButton ?? this.iconButton,
      progress: progress ?? this.progress,
      radio: radio ?? this.radio,
      scaffold: scaffold ?? this.scaffold,
      segmentedControl: segmentedControl ?? this.segmentedControl,
      select: select ?? this.select,
      spinner: spinner ?? this.spinner,
      switchComponent: switchComponent ?? this.switchComponent,
      toast: toast ?? this.toast,
    );
  }
}

extension BuildContextRemixThemeX on BuildContext {
  RemixThemeData get remix => RemixTheme.of(this);
}

class RemixThemeData {
  final RemixComponentTheme components;
  final RemixTokens tokens;
  const RemixThemeData({required this.components, required this.tokens});

  static RemixThemeData base() => RemixThemeData(
        components: RemixComponentTheme.baseLight(),
        tokens: RemixTokens.base(),
      );

  @override
  bool operator ==(Object other) {
    if (identical(this, other)) return true;

    return other is RemixThemeData &&
        other.components == components &&
        other.tokens == tokens;
  }

  @override
  int get hashCode => components.hashCode ^ tokens.hashCode;
}

enum ThemeMode {
  light,
  dark,
}

class RemixTheme extends StatelessWidget {
  const RemixTheme({
    super.key,
    required this.theme,
    required this.child,
    this.themeMode,
    this.darkTheme,
  });

  static RemixThemeData of(BuildContext context) {
    final _RemixThemeInherited? provider =
        context.dependOnInheritedWidgetOfExactType<_RemixThemeInherited>();

    if (provider == null) {
      throw FlutterError(
        'RemixTheme.of() called with a context that does not contain a RemixTheme.\n'
        'No RemixTheme ancestor could be found starting from the context that was passed to RemixTheme.of(). '
        'This can happen because the context you used comes from a widget above the RemixTheme.\n'
        'The context used was:\n'
        '  $context',
      );
    }

    return provider.data;
  }

  static RemixThemeData? maybeOf(BuildContext context) {
    return context
        .dependOnInheritedWidgetOfExactType<_RemixThemeInherited>()
        ?.data;
  }

  final ThemeMode? themeMode;

  final RemixThemeData? theme;

  final RemixThemeData? darkTheme;
  final Widget child;

  RemixThemeData get _defaultThemeDark => RemixThemeData.base();
  RemixThemeData get _defaultThemeLight => RemixThemeData.base();

  RemixThemeData _defineRemixThemeData(BuildContext context) {
    if (themeMode != null) {
      return themeMode == ThemeMode.dark
          ? darkTheme ?? _defaultThemeDark
          : theme ?? _defaultThemeLight;
    }

    final brightness = MediaQuery.platformBrightnessOf(context);
    final isDark = brightness == Brightness.dark;

    return isDark
        ? darkTheme ?? _defaultThemeDark
        : theme ?? _defaultThemeLight;
  }

  @override
  Widget build(BuildContext context) {
    final theme = _defineRemixThemeData(context);
    final tokens = theme.tokens;

    return MixTheme(
      data: MixThemeData(
        colors: tokens.colors,
        spaces: tokens.spaces,
        textStyles: tokens.textStyles,
        radii: tokens.radii,
      ),
      child: _RemixThemeInherited(data: theme, child: child),
    );
  }
}

class _RemixThemeInherited extends InheritedWidget {
  const _RemixThemeInherited({required super.child, required this.data});

  final RemixThemeData data;

  @override
  bool updateShouldNotify(_RemixThemeInherited oldWidget) {
    return data != oldWidget.data;
  }
}<|MERGE_RESOLUTION|>--- conflicted
+++ resolved
@@ -9,8 +9,8 @@
 import '../components/callout/callout.dart';
 import '../components/card/card.dart';
 import '../components/checkbox/checkbox.dart';
+import '../components/chip/chip.dart';
 import '../components/dialog/dialog.dart';
-import '../components/chip/chip.dart';
 import '../components/divider/divider.dart';
 import '../components/icon_button/icon_button.dart';
 import '../components/progress/progress.dart';
@@ -87,7 +87,6 @@
       spinner: SpinnerStyle(),
       switchComponent: SwitchStyle(),
       toast: ToastStyle(),
-<<<<<<< HEAD
     );
   }
 
@@ -108,8 +107,6 @@
       select: const SelectDarkStyle(),
       spinner: const SpinnerDarkStyle(),
       switchComponent: const SwitchDarkStyle(),
-=======
->>>>>>> 2a151006
     );
   }
 
