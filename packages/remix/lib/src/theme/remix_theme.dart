import 'package:flutter/foundation.dart';
import 'package:flutter/widgets.dart';
import 'package:mix/mix.dart';

import '../components/accordion/accordion.dart';
import '../components/avatar/avatar.dart';
import '../components/badge/badge.dart';
import '../components/button/button.dart';
import '../components/callout/callout.dart';
import '../components/card/card.dart';
import '../components/checkbox/checkbox.dart';
import '../components/chip/chip.dart';
import '../components/dialog/dialog.dart';
import '../components/divider/divider.dart';
import '../components/icon_button/icon_button.dart';
import '../components/menu_item/menu_item.dart';
import '../components/progress/progress.dart';
import '../components/radio/radio.dart';
import '../components/scaffold/scaffold.dart';
import '../components/segmented_control/segmented_control.dart';
import '../components/select/select.dart';
import '../components/slider/slider.dart';
import '../components/spinner/spinner.dart';
import '../components/switch/switch.dart';
import '../components/textfield/textfield.dart';
import '../components/toast/toast.dart';
import 'remix_tokens.dart';

class RemixComponentTheme {
  final AccordionStyle accordion;
  final AvatarStyle avatar;
  final BadgeStyle badge;
  final ButtonStyle button;
  final CalloutStyle callout;
  final CardStyle card;
  final CheckboxStyle checkbox;
  final DialogStyle dialog;
  final ChipStyle chip;
  final DividerStyle divider;
  final IconButtonStyle iconButton;
  final MenuItemStyle menuItem;
  final ProgressStyle progress;
  final RadioStyle radio;
  final ScaffoldStyle scaffold;
  final SegmentedControlStyle segmentedControl;
  final SelectStyle select;
  final SpinnerStyle spinner;
  final SwitchStyle switchComponent;
  final TextFieldStyle textField;
  final ToastStyle toast;
  final SliderStyle slider;

  const RemixComponentTheme({
    required this.accordion,
    required this.avatar,
    required this.badge,
    required this.button,
    required this.callout,
    required this.card,
    required this.checkbox,
    required this.dialog,
    required this.chip,
    required this.divider,
    required this.iconButton,
    required this.menuItem,
    required this.progress,
    required this.radio,
    required this.scaffold,
    required this.segmentedControl,
    required this.select,
    required this.spinner,
    required this.switchComponent,
    required this.textField,
    required this.toast,
    required this.slider,
  });

  factory RemixComponentTheme.baseLight() {
    return const RemixComponentTheme(
      accordion: AccordionStyle(),
      avatar: AvatarStyle(),
      badge: BadgeStyle(),
      button: ButtonStyle(),
      callout: CalloutStyle(),
      card: CardStyle(),
      checkbox: CheckboxStyle(),
      dialog: DialogStyle(),
      chip: ChipStyle(),
      divider: DividerStyle(),
      iconButton: IconButtonStyle(),
      menuItem: MenuItemStyle(),
      progress: ProgressStyle(),
      radio: RadioStyle(),
      scaffold: ScaffoldStyle(),
      segmentedControl: SegmentedControlStyle(),
      select: SelectStyle(),
      spinner: SpinnerStyle(),
      switchComponent: SwitchStyle(),
      textField: TextFieldStyle(),
      toast: ToastStyle(),
      slider: SliderStyle(),
    );
  }

  factory RemixComponentTheme.baseDark() {
    return RemixComponentTheme.baseLight().copyWith(
      accordion: const AccordionDarkStyle(),
      avatar: const AvatarDarkStyle(),
      badge: const BadgeDarkStyle(),
      button: const ButtonDarkStyle(),
      callout: const CalloutDarkStyle(),
      card: const CardDarkStyle(),
      checkbox: const CheckboxDarkStyle(),
      dialog: const DialogDarkStyle(),
      chip: const ChipDarkStyle(),
      divider: const DividerDarkStyle(),
      iconButton: const IconButtonDarkStyle(),
      menuItem: const MenuItemDarkStyle(),
      progress: const ProgressDarkStyle(),
      radio: const RadioDarkStyle(),
      scaffold: const ScaffoldDarkStyle(),
      segmentedControl: const SegmentedControlDarkStyle(),
      select: const SelectDarkStyle(),
      spinner: const SpinnerDarkStyle(),
      switchComponent: const SwitchDarkStyle(),
<<<<<<< HEAD
      textField: const TextFieldDarkStyle(),
=======
      slider: const SliderDarkStyle(),
>>>>>>> 57611020
    );
  }

  factory RemixComponentTheme.fortalezaLight() {
    return const RemixComponentTheme(
      accordion: FortalezaAccordionStyle(),
      avatar: FortalezaAvatarStyle(),
      badge: FortalezaBadgeStyle(),
      button: FortalezaButtonStyle(),
      callout: FortalezaCalloutStyle(),
      card: FortalezaCardStyle(),
      checkbox: FortalezaCheckboxStyle(),
      dialog: FortalezaDialogStyle(),
      chip: FortalezaChipStyle(),
      divider: FortalezaDividerStyle(),
      iconButton: FortalezaIconButtonStyle(),
      menuItem: FortalezaMenuItemStyle(),
      progress: FortalezaProgressStyle(),
      radio: FortalezaRadioStyle(),
      scaffold: FortalezaScaffoldStyle(),
      segmentedControl: FortalezaSegmentedControlStyle(),
      select: FortalezaSelectStyle(),
      spinner: FortalezaSpinnerStyle(),
      switchComponent: FortalezaSwitchStyle(),
      textField: FortalezaTextFieldStyle(),
      toast: FortalezaToastStyle(),
      slider: FortalezaSliderStyle(),
    );
  }

  factory RemixComponentTheme.fortalezaDark() {
    return RemixComponentTheme.fortalezaLight().copyWith(
      avatar: const FortalezaDarkAvatarStyle(),
      badge: const FortalezaDarkBadgeStyle(),
      segmentedControl: const FortalezaDarkSegmentedControlStyle(),
      select: const FortalezaDarkSelectStyle(),
      switchComponent: const FortalezaDarkSwitchStyle(),
    );
  }

  RemixComponentTheme copyWith({
    AccordionStyle? accordion,
    AvatarStyle? avatar,
    BadgeStyle? badge,
    ButtonStyle? button,
    CalloutStyle? callout,
    CardStyle? card,
    CheckboxStyle? checkbox,
    DialogStyle? dialog,
    ChipStyle? chip,
    DividerStyle? divider,
    IconButtonStyle? iconButton,
    MenuItemStyle? menuItem,
    ProgressStyle? progress,
    RadioStyle? radio,
    ScaffoldStyle? scaffold,
    SegmentedControlStyle? segmentedControl,
    SelectStyle? select,
    SpinnerStyle? spinner,
    SwitchStyle? switchComponent,
    TextFieldStyle? textField,
    ToastStyle? toast,
    SliderStyle? slider,
  }) {
    return RemixComponentTheme(
      accordion: accordion ?? this.accordion,
      avatar: avatar ?? this.avatar,
      badge: badge ?? this.badge,
      button: button ?? this.button,
      callout: callout ?? this.callout,
      card: card ?? this.card,
      checkbox: checkbox ?? this.checkbox,
      dialog: dialog ?? this.dialog,
      chip: chip ?? this.chip,
      divider: divider ?? this.divider,
      iconButton: iconButton ?? this.iconButton,
      menuItem: menuItem ?? this.menuItem,
      progress: progress ?? this.progress,
      radio: radio ?? this.radio,
      scaffold: scaffold ?? this.scaffold,
      segmentedControl: segmentedControl ?? this.segmentedControl,
      select: select ?? this.select,
      spinner: spinner ?? this.spinner,
      switchComponent: switchComponent ?? this.switchComponent,
      textField: textField ?? this.textField,
      toast: toast ?? this.toast,
      slider: slider ?? this.slider,
    );
  }
}

extension BuildContextRemixThemeX on BuildContext {
  RemixThemeData get remix => RemixTheme.of(this);
}

class RemixThemeData {
  final RemixComponentTheme components;
  final RemixTokens tokens;
  const RemixThemeData({required this.components, required this.tokens});

  static RemixThemeData base() => RemixThemeData(
        components: RemixComponentTheme.baseLight(),
        tokens: RemixTokens.base(),
      );

  @override
  bool operator ==(Object other) {
    if (identical(this, other)) return true;

    return other is RemixThemeData &&
        other.components == components &&
        other.tokens == tokens;
  }

  @override
  int get hashCode => components.hashCode ^ tokens.hashCode;
}

enum ThemeMode {
  light,
  dark,
}

class RemixTheme extends StatelessWidget {
  const RemixTheme({
    super.key,
    required this.theme,
    required this.child,
    this.themeMode,
    this.darkTheme,
  });

  static RemixThemeData of(BuildContext context) {
    final _RemixThemeInherited? provider =
        context.dependOnInheritedWidgetOfExactType<_RemixThemeInherited>();

    if (provider == null) {
      throw FlutterError(
        'RemixTheme.of() called with a context that does not contain a RemixTheme.\n'
        'No RemixTheme ancestor could be found starting from the context that was passed to RemixTheme.of(). '
        'This can happen because the context you used comes from a widget above the RemixTheme.\n'
        'The context used was:\n'
        '  $context',
      );
    }

    return provider.data;
  }

  static RemixThemeData? maybeOf(BuildContext context) {
    return context
        .dependOnInheritedWidgetOfExactType<_RemixThemeInherited>()
        ?.data;
  }

  final ThemeMode? themeMode;

  final RemixThemeData? theme;

  final RemixThemeData? darkTheme;
  final Widget child;

  RemixThemeData get _defaultThemeDark => RemixThemeData.base();
  RemixThemeData get _defaultThemeLight => RemixThemeData.base();

  RemixThemeData _defineRemixThemeData(BuildContext context) {
    if (themeMode != null) {
      return themeMode == ThemeMode.dark
          ? darkTheme ?? _defaultThemeDark
          : theme ?? _defaultThemeLight;
    }

    final brightness = MediaQuery.platformBrightnessOf(context);
    final isDark = brightness == Brightness.dark;

    return isDark
        ? darkTheme ?? _defaultThemeDark
        : theme ?? _defaultThemeLight;
  }

  @override
  Widget build(BuildContext context) {
    final theme = _defineRemixThemeData(context);
    final tokens = theme.tokens;

    return MixTheme(
      data: MixThemeData(
        colors: tokens.colors,
        spaces: tokens.spaces,
        textStyles: tokens.textStyles,
        radii: tokens.radii,
      ),
      child: _RemixThemeInherited(data: theme, child: child),
    );
  }
}

class _RemixThemeInherited extends InheritedWidget {
  const _RemixThemeInherited({required super.child, required this.data});

  final RemixThemeData data;

  @override
  bool updateShouldNotify(_RemixThemeInherited oldWidget) {
    return data != oldWidget.data;
  }
}<|MERGE_RESOLUTION|>--- conflicted
+++ resolved
@@ -123,11 +123,8 @@
       select: const SelectDarkStyle(),
       spinner: const SpinnerDarkStyle(),
       switchComponent: const SwitchDarkStyle(),
-<<<<<<< HEAD
       textField: const TextFieldDarkStyle(),
-=======
       slider: const SliderDarkStyle(),
->>>>>>> 57611020
     );
   }
 
