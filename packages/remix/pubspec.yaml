name: remix
description: Completely unstyled, widgets designed to integrate with Mix

version: 0.0.2+4

environment:
  sdk: ">=3.3.0 <4.0.0"

dependencies:
  flutter:
    sdk: flutter
  mix: ^1.4.4
  mix_annotations: ^0.2.1

dev_dependencies:
  flutter_test:
    sdk: flutter
<<<<<<< HEAD
  custom_lint: ^0.6.0
  mix_lint: ^0.1.1
  flutter_lints: ^4.0.0
  mix_generator: ^0.2.2
  build_runner: ^2.4.9
  dart_code_metrics_presets: ^2.14.0
  

=======
  flutter_lints: ^4.0.0
  mix_generator: ^0.2.2+1
  build_runner: ^2.4.9
  dart_code_metrics_presets: ^2.14.0
  
>>>>>>> 92923c6a
flutter:
  uses-material-design: true<|MERGE_RESOLUTION|>--- conflicted
+++ resolved
@@ -15,21 +15,13 @@
 dev_dependencies:
   flutter_test:
     sdk: flutter
-<<<<<<< HEAD
   custom_lint: ^0.6.0
   mix_lint: ^0.1.1
-  flutter_lints: ^4.0.0
-  mix_generator: ^0.2.2
-  build_runner: ^2.4.9
-  dart_code_metrics_presets: ^2.14.0
-  
-
-=======
   flutter_lints: ^4.0.0
   mix_generator: ^0.2.2+1
   build_runner: ^2.4.9
   dart_code_metrics_presets: ^2.14.0
   
->>>>>>> 92923c6a
+
 flutter:
   uses-material-design: true