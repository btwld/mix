--- conflicted
+++ resolved
@@ -9,26 +9,15 @@
 dependencies:
   flutter:
     sdk: flutter
-<<<<<<< HEAD
-  flutter_animate: ^4.5.0
-  mix: ^1.1.2
-  mix_annotations: ^0.1.0
-=======
   mix: ^1.4.0
   mix_annotations: ^0.2.1
->>>>>>> fbda4dbb
 
 dev_dependencies:
   flutter_test:
     sdk: flutter
 
-<<<<<<< HEAD
-  flutter_lints: ^4.0.0
-  mix_generator: ^0.1.2
-=======
   flutter_lints: ^2.0.0
   mix_generator: ^0.2.2
->>>>>>> fbda4dbb
   build_runner: ^2.4.9
   dart_code_metrics_presets: ^2.14.0
   
