--- conflicted
+++ resolved
@@ -15,17 +15,10 @@
 dev_dependencies:
   flutter_test:
     sdk: flutter
-
-<<<<<<< HEAD
   flutter_lints: ^4.0.0
-  mix_generator: ^0.2.2
-=======
-  flutter_lints: ^2.0.0
   mix_generator: ^0.2.2+1
->>>>>>> 2f9c46f7
   build_runner: ^2.4.9
   dart_code_metrics_presets: ^2.14.0
   
-
 flutter:
   uses-material-design: true