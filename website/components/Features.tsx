--- conflicted
+++ resolved
@@ -88,13 +88,8 @@
 }
 
 function Feature({ feature }: { feature: IFeature }) {
-<<<<<<< HEAD
-  let mouseX = useMotionValue(0);
-  let mouseY = useMotionValue(0);
-=======
   const mouseX = useMotionValue(0);
   const mouseY = useMotionValue(0);
->>>>>>> 0799a187
 
   function onMouseMove({
     currentTarget,
