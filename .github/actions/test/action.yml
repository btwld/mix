--- conflicted
+++ resolved
@@ -52,8 +52,8 @@
         fatal_performance: true
         fatal_warnings: true
       
-<<<<<<< HEAD
-    - run: melos exec --ignore="mix_lint" --ignore="mix_lint_test" --scope="packages/**" flutter test
+    - run: melos exec --ignore="mix_lint" --ignore="mix_lint_test" --ignore="mix_builder" --scope="packages/**" flutter test
+
       shell: bash
 
     - name: Install custom_lint
@@ -66,7 +66,4 @@
 
     - name: Verify if mix_lint_test is up to date with mix_lint
       run: cd scripts && ./compare_files.sh ../packages/mix_lint/lib/src/lints ../packages/mix_lint_test/test/lints
-=======
-    - run: melos exec --ignore="mix_lint" --ignore="mix_builder" --scope="packages/**" flutter test
->>>>>>> 3033395e
       shell: bash