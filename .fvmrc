--- conflicted
+++ resolved
@@ -2,14 +2,10 @@
   "flutter": "3.19.0",
   "flavors": {
     "prod": "stable",
-<<<<<<< HEAD
     "mincompat": "3.10.6"
   },
   "runPubGetOnSdkChanges": true,
   "updateVscodeSettings": true,
   "updateGitIgnore": false
-=======
-    "mincompat": "3.19.0"
   }
->>>>>>> 95ae12d7
 }